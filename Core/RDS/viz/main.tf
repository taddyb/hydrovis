--- conflicted
+++ resolved
@@ -51,89 +51,6 @@
   family = "postgres15"
 
   parameter {
-<<<<<<< HEAD
-    name         = "rds.custom_dns_resolution"
-    value        = "1"
-    apply_method = "pending-reboot"
-  }
-  
-
-
-
-  parameter {
-    name  = "autovacuum"
-    value = "1"
-  }
-
-  parameter {
-    name  = "autovacuum_analyze_scale_factor"
-    value = "0.005"
-  }
-
-  parameter {
-    name  = "autovacuum_max_workers"
-    value = "4"
-    apply_method = "pending-reboot"
-  }
-
-  parameter {
-    name  = "autovacuum_vacuum_scale_factor"
-    value = "0.05"
-  }
-
-  parameter {
-    name  = "autovacuum_work_mem"
-    value = "128000"
-  }
-
-  parameter {
-    name  = "checkpoint_completion_target"
-    value = "0.9"
-  }
-
-  parameter {
-    name  = "default_statistics_target"
-    value = "100"
-  }
-
-  parameter {
-    name  = "effective_cache_size"
-    value = "24576"
-  }
-
-  parameter {
-    name  = "effective_io_concurrency"
-    value = "200"
-  }
-
-  parameter {
-    name  = "geqo_threshold"
-    value = "12"
-  }
-
-  parameter {
-    name  = "huge_pages"
-    value = "try"
-    apply_method = "pending-reboot"
-  }
-
-  parameter {
-    name  = "idle_in_transaction_session_timeout"
-    value = "6000"
-  }
-
-  parameter {
-    name  = "log_autovacuum_min_duration"
-    value = "100"
-  }
-
-  parameter {
-    name  = "max_connections"
-    value = "120"
-    apply_method = "pending-reboot"
-  }
-
-=======
     name  = "checkpoint_timeout"
     value = "1800"
   }
@@ -148,7 +65,6 @@
     value = "2048"
   }
 
->>>>>>> cfcd757f
   parameter {
     name  = "maintenance_work_mem"
     value = "1026332"
@@ -161,82 +77,14 @@
   }
 
   parameter {
-<<<<<<< HEAD
-    name  = "max_parallel_workers_per_gather"
-    value = "4"
-  }
-
-  parameter {
-    name  = "max_parallel_workers"
-    value = "8"
-  }
-
-  parameter {
-    name  = "max_parallel_maintenance_workers"
-    value = "4"
-  }
-
-  parameter {
-    name  = "max_replication_slots"
-    value = "10"
+    name  = "wal_buffers"
+    value = var.environment == "ti" ? "64000" : "128000"
     apply_method = "pending-reboot"
   }
 
   parameter {
-    name  = "max_wal_senders"
-    value = "10"
-    apply_method = "pending-reboot"
-  }
-
-  parameter {
-    name  = "max_wal_size"
-    value = "16384"
-  }
-
-  parameter {
-    name  = "min_wal_size"
-    value = "2096"
-  }
-
-  parameter {
-    name  = "random_page_cost"
-    value = "1.1"
-  }
-
-  parameter {
-    name  = "shared_buffers"
-    value = "8192000"
-    apply_method = "pending-reboot"
-  }
-
-  parameter {
-    name  = "track_wal_io_timing"
-    value = "0"
-  }
-
-  parameter {
-    name  = "wal_buffers"
-    value = "64192"
-=======
-    name  = "wal_buffers"
-    value = var.environment == "ti" ? "64000" : "128000"
->>>>>>> cfcd757f
-    apply_method = "pending-reboot"
-  }
-
-  parameter {
-<<<<<<< HEAD
-    name  = "wal_writer_flush_after"
-    value = "128000"
-  }
-
-  parameter {
-    name  = "work_mem"
-    value = "68000"
-=======
     name  = "work_mem"
     value = var.environment == "ti" ? "262144" : "1048576"
->>>>>>> cfcd757f
   }
 }
 
