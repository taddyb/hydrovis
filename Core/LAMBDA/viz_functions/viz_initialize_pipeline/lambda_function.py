--- conflicted
+++ resolved
@@ -51,12 +51,8 @@
                                         "short_range.channel_rt.f048.puertorico.nc",
                                         "short_range.forcing.f048.puertorico.nc",
                                         "medium_range.channel_rt_1.f240.conus.nc",
-<<<<<<< HEAD
-                                        "medium_range.forcing.f240.conus.nc"]
-=======
                                         "medium_range.forcing.f240.conus.nc",
                                         "medium_range.channel_rt.f119.conus.nc"]
->>>>>>> f26953da
         s3_event = json.loads(event.get('Records')[0].get('Sns').get('Message'))
         if s3_event.get('Records')[0].get('s3').get('object').get('key'):
             s3_key = s3_event.get('Records')[0].get('s3').get('object').get('key')
