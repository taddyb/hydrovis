{
  "type" : "CIMMapDocument",
  "version" : "2.7.0",
  "build" : 26828,
  "mapDefinition" : {
    "type" : "CIMMap",
    "name" : "NWM Short-Range Peak Flow Arrival Time Forecast - Alaska",
    "uRI" : "CIMPATH=map/map.xml",
    "sourceModifiedTime" : {
      "type" : "TimeInstant",
      "start" : 978307200000
    },
    "metadataURI" : "CIMPATH=Metadata/1e5b167c60aeb3695ddab52b85eb20a7.xml",
    "useSourceMetadata" : true,
    "illumination" : {
      "type" : "CIMIlluminationProperties",
      "ambientLight" : 75,
      "sunPositionX" : -0.61237243569579003,
      "sunPositionY" : 0.61237243569579003,
      "sunPositionZ" : 0.5,
      "illuminationSource" : "AbsoluteSunPosition",
      "sunAzimuth" : 315,
      "sunAltitude" : 30,
      "showStars" : true,
      "enableAmbientOcclusion" : true,
      "enableEyeDomeLighting" : true
    },
    "layers" : [
      "CIMPATH=map/bankfull_arrival_time2.xml"
    ],
    "defaultViewingMode" : "Map",
    "mapType" : "Map",
    "defaultExtent" : {
      "xmin" : -17717863.5166896209,
      "ymin" : 7453255.69833482616,
      "xmax" : -15161629.9254895523,
      "ymax" : 9606536.21111912094,
      "spatialReference" : {
        "wkid" : 102100,
        "latestWkid" : 3857
      }
    },
    "elevationSurfaces" : [
      {
        "type" : "CIMMapElevationSurface",
        "elevationMode" : "BaseGlobeSurface",
        "name" : "Ground",
        "verticalExaggeration" : 1,
        "mapElevationID" : "{A1B17FC9-4962-4F4B-BA0A-DF14E6AF5516}",
        "color" : {
          "type" : "CIMRGBColor",
          "values" : [
            255,
            255,
            255,
            100
          ]
        },
        "surfaceTINShadingMode" : "Smooth",
        "visibility" : true,
        "expanded" : true
      }
    ],
    "generalPlacementProperties" : {
      "type" : "CIMMaplexGeneralPlacementProperties",
      "invertedLabelTolerance" : 2,
      "unplacedLabelColor" : {
        "type" : "CIMRGBColor",
        "values" : [
          255,
          0,
          0,
          100
        ]
      },
      "keyNumberGroups" : [
        {
          "type" : "CIMMaplexKeyNumberGroup",
          "delimiterCharacter" : ".",
          "horizontalAlignment" : "Left",
          "maximumNumberOfLines" : 20,
          "minimumNumberOfLines" : 2,
          "name" : "Default",
          "numberResetType" : "None",
          "keyNumberMethod" : "PreventUnplacedLabels"
        }
      ],
      "placementQuality" : "High"
    },
    "snappingProperties" : {
      "type" : "CIMSnappingProperties",
      "xYTolerance" : 10,
      "xYToleranceUnit" : "SnapXYToleranceUnitPixel",
      "snapToSketchEnabled" : true,
      "snapRequestType" : "SnapRequestType_GeometricAndVisualSnapping",
      "isZSnappingEnabled" : true
    },
    "spatialReference" : {
      "wkid" : 102100,
      "latestWkid" : 3857
    },
    "timeDisplay" : {
      "type" : "CIMMapTimeDisplay",
      "defaultTimeIntervalUnits" : "esriTimeUnitsUnknown",
      "timeValue" : {
        "type" : "TimeExtent",
        "start" : null,
        "end" : null,
        "empty" : false
      },
      "timeRelation" : "esriTimeRelationOverlaps"
    },
    "colorModel" : "RGB",
    "scales" : [
      {
        "type" : "CIMScale",
        "value" : 1000
      },
      {
        "type" : "CIMScale",
        "value" : 5000
      },
      {
        "type" : "CIMScale",
        "value" : 10000
      },
      {
        "type" : "CIMScale",
        "value" : 24000
      },
      {
        "type" : "CIMScale",
        "value" : 50000
      },
      {
        "type" : "CIMScale",
        "value" : 100000
      },
      {
        "type" : "CIMScale",
        "value" : 300000
      },
      {
        "type" : "CIMScale",
        "value" : 500000
      },
      {
        "type" : "CIMScale",
        "value" : 1000000
      },
      {
        "type" : "CIMScale",
        "value" : 2500000
      },
      {
        "type" : "CIMScale",
        "value" : 3000000
      },
      {
        "type" : "CIMScale",
        "value" : 5000000
      },
      {
        "type" : "CIMScale",
        "value" : 20000000
      },
      {
        "type" : "CIMScale",
        "value" : 100000000
      }
    ],
    "scaleFormat" : {
      "type" : "CIMScaleFormat",
      "formatType" : "Absolute",
      "separator" : ":",
      "decimalPlacesThreshold" : 100,
      "decimalPlaces" : 2,
      "showThousandSeparator" : true,
      "pageUnitValue" : 1,
      "equalsSign" : "="
    },
    "scaleDisplayFormat" : "Value",
    "clippingMode" : "None",
    "nearPlaneClipDistanceMode" : "Automatic",
    "rGBColorProfile" : "sRGB IEC61966-2-1 noBPC",
    "cMYKColorProfile" : "U.S. Web Coated (SWOP) v2"
  },
  "layerDefinitions" : [
    {
      "type" : "CIMFeatureLayer",
      "name" : "15 Hours - Peak Flow Arrival Time - Alaska",
      "uRI" : "CIMPATH=map/bankfull_arrival_time2.xml",
      "sourceModifiedTime" : {
        "type" : "TimeInstant",
        "start" : 978307200000
      },
      "metadataURI" : "CIMPATH=Metadata/4a2059f964967aeae1d64ce75b955883.xml",
      "useSourceMetadata" : true,
      "description" : "hydrovis.hydrovis.Bankfull Arrival Time",
      "layerElevation" : {
        "type" : "CIMLayerElevationSurface",
        "mapElevationID" : "{A1B17FC9-4962-4F4B-BA0A-DF14E6AF5516}"
      },
      "expanded" : true,
      "layerType" : "Operational",
      "showLegends" : true,
      "visibility" : true,
      "displayCacheType" : "Permanent",
      "maxDisplayCacheAge" : 5,
      "showPopups" : true,
      "serviceLayerID" : -1,
      "refreshRate" : -1,
      "refreshRateUnit" : "esriTimeUnitsSeconds",
      "blendingMode" : "Alpha",
      "autoGenerateFeatureTemplates" : true,
      "featureElevationExpression" : "0",
      "featureTable" : {
        "type" : "CIMFeatureTable",
        "displayField" : "name",
        "editable" : true,
        "fieldDescriptions" : [
          {
            "type" : "CIMFieldDescription",
            "alias" : "NWM Feature ID",
            "fieldName" : "feature_id",
            "numberFormat" : {
              "type" : "CIMNumericFormat",
              "alignmentOption" : "esriAlignRight",
              "alignmentWidth" : 0,
              "roundingOption" : "esriRoundNumberOfDecimals",
              "roundingValue" : 6
            },
            "visible" : true,
            "searchMode" : "Exact"
          },
          {
            "type" : "CIMFieldDescription",
            "alias" : "Name",
            "fieldName" : "name",
            "visible" : true,
            "searchMode" : "Exact"
          },
          {
            "type" : "CIMFieldDescription",
            "alias" : "Stream Order",
            "fieldName" : "strm_order",
            "numberFormat" : {
              "type" : "CIMNumericFormat",
              "alignmentOption" : "esriAlignRight",
              "alignmentWidth" : 0,
              "roundingOption" : "esriRoundNumberOfDecimals",
              "roundingValue" : 0
            },
            "visible" : true,
            "searchMode" : "Exact"
          },
          {
            "type" : "CIMFieldDescription",
            "alias" : "USGS HUC6",
            "fieldName" : "huc6",
            "visible" : true,
            "searchMode" : "Exact"
          },
          {
            "type" : "CIMFieldDescription",
            "alias" : "State",
            "fieldName" : "state",
            "visible" : true,
            "searchMode" : "Exact"
          },
          {
            "type" : "CIMFieldDescription",
            "alias" : "NWM Version",
            "fieldName" : "nwm_vers",
            "numberFormat" : {
              "type" : "CIMNumericFormat",
              "alignmentOption" : "esriAlignRight",
              "alignmentWidth" : 0,
              "roundingOption" : "esriRoundNumberOfDecimals",
              "roundingValue" : 1
            },
            "visible" : true,
            "searchMode" : "Exact"
          },
          {
            "type" : "CIMFieldDescription",
            "alias" : "Reference Time",
            "fieldName" : "reference_time",
            "visible" : true,
            "searchMode" : "Exact"
          },
          {
            "type" : "CIMFieldDescription",
            "alias" : "Peak Flow Arrival Hour",
            "fieldName" : "peak_flow_arrival_hour",
            "numberFormat" : {
              "type" : "CIMNumericFormat",
              "alignmentOption" : "esriAlignRight",
              "alignmentWidth" : 0,
              "roundingOption" : "esriRoundNumberOfDecimals",
              "roundingValue" : 0
            },
            "visible" : true,
            "searchMode" : "Exact"
          },
          {
            "type" : "CIMFieldDescription",
            "alias" : "Peak Flow Arrival Time",
            "fieldName" : "peak_flow_arrival_time",
            "visible" : true,
            "searchMode" : "Exact"
          },
          {
            "type" : "CIMFieldDescription",
            "alias" : "Below Bank Return Hour",
            "fieldName" : "below_bank_return_hour",
            "numberFormat" : {
              "type" : "CIMNumericFormat",
              "alignmentOption" : "esriAlignRight",
              "alignmentWidth" : 0,
              "roundingOption" : "esriRoundNumberOfDecimals",
              "roundingValue" : 0
            },
            "visible" : true,
            "searchMode" : "Exact"
          },
          {
            "type" : "CIMFieldDescription",
            "alias" : "Below Bank Return Time",
            "fieldName" : "below_bank_return_time",
            "visible" : true,
            "searchMode" : "Exact"
          },
          {
            "type" : "CIMFieldDescription",
            "alias" : "Max Streamflow (cfs)",
            "fieldName" : "max_flow_cfs",
            "numberFormat" : {
              "type" : "CIMNumericFormat",
              "alignmentOption" : "esriAlignRight",
              "alignmentWidth" : 0,
              "roundingOption" : "esriRoundNumberOfDecimals",
              "roundingValue" : 3
            },
            "visible" : true,
            "searchMode" : "Exact"
          },
          {
            "type" : "CIMFieldDescription",
            "alias" : "High Water Threshold (cfs)",
            "fieldName" : "high_water_threshold",
            "numberFormat" : {
              "type" : "CIMNumericFormat",
              "alignmentOption" : "esriAlignRight",
              "alignmentWidth" : 0,
              "roundingOption" : "esriRoundNumberOfDecimals",
              "roundingValue" : 2,
              "useSeparator" : true
            },
            "visible" : true,
            "searchMode" : "Exact"
          },
          {
            "type" : "CIMFieldDescription",
            "alias" : "Update Time",
            "fieldName" : "update_time",
            "visible" : true,
            "searchMode" : "Exact"
          },
          {
            "type" : "CIMFieldDescription",
            "alias" : "geom",
            "fieldName" : "geom",
            "visible" : true,
            "searchMode" : "Exact"
          },
          {
            "type" : "CIMFieldDescription",
            "alias" : "oid",
            "fieldName" : "oid",
            "numberFormat" : {
              "type" : "CIMNumericFormat",
              "alignmentOption" : "esriAlignRight",
              "alignmentWidth" : 0,
              "roundingOption" : "esriRoundNumberOfDecimals",
              "roundingValue" : 0
            },
<<<<<<< HEAD
            "visible" : true,
            "searchMode" : "Exact"
          },
          {
            "type" : "CIMFieldDescription",
            "alias" : "feature_id_str",
            "fieldName" : "feature_id_str",
            "visible" : true,
=======
            "readOnly" : true,
            "visible" : false,
>>>>>>> 653a5ffb
            "searchMode" : "Exact"
          },
          {
            "type" : "CIMFieldDescription",
<<<<<<< HEAD
            "alias" : "ESRI_OID",
            "fieldName" : "ESRI_OID",
            "numberFormat" : {
              "type" : "CIMNumericFormat",
              "alignmentOption" : "esriAlignRight",
              "alignmentWidth" : 0,
              "roundingOption" : "esriRoundNumberOfDecimals",
              "roundingValue" : 0
            },
            "readOnly" : true,
=======
            "alias" : "NWM Feature ID",
            "fieldName" : "feature_id",
>>>>>>> 653a5ffb
            "visible" : true,
            "searchMode" : "Exact"
          }
        ],
        "dataConnection" : {
          "type" : "CIMSqlQueryDataConnection",
          "workspaceConnectionString" : "ENCRYPTED_PASSWORD=00022e68646f724232385053684c685a5931744e2b376332392f7130636b6f713167774c6852624a50543347416f626b58596a654769706d38624a6e6834616e2f5955642a00;SERVER=hv-vpp-ti-viz-processing.c4vzypepnkx3.us-east-1.rds.amazonaws.com;INSTANCE=sde:postgresql:hv-vpp-ti-viz-processing.c4vzypepnkx3.us-east-1.rds.amazonaws.com;DBCLIENT=postgresql;DB_CONNECTION_PROPERTIES=hv-vpp-ti-viz-processing.c4vzypepnkx3.us-east-1.rds.amazonaws.com;DATABASE=vizprocessing;USER=viz_proc_admin_rw_user;AUTHENTICATION_MODE=DBMS",
          "workspaceFactory" : "SDE",
          "dataset" : "vizprocessing.services.%Bankfull Arrival Time_1_1_1_2",
          "datasetType" : "esriDTFeatureClass",
<<<<<<< HEAD
          "sqlQuery" : "select oid,feature_id,feature_id_str,nwm_vers,reference_time,peak_flow_arrival_hour,peak_flow_arrival_time,below_bank_return_hour,below_bank_return_time,max_flow_cfs,update_time,strm_order,name,huc6,state,high_water_threshold,geom from vizprocessing.publish.srf_15hr_peak_flow_arrival_time_alaska",
=======
          "sqlQuery" : "select oid,feature_id_str as feature_id,nwm_vers,reference_time,peak_flow_arrival_hour,peak_flow_arrival_time,below_bank_return_hour,below_bank_return_time,max_flow_cfs,update_time,strm_order,name,huc6,state,high_water_threshold,geom from vizprocessing.publish.srf_15hr_peak_flow_arrival_time_alaska",
>>>>>>> 653a5ffb
          "srid" : "3857",
          "spatialReference" : {
            "wkid" : 102100,
            "latestWkid" : 3857
          },
          "oIDFields" : "feature_id_str",
          "geometryType" : "esriGeometryPolyline",
          "queryFields" : [
            {
              "name" : "oid",
              "type" : "esriFieldTypeDouble",
              "alias" : "oid"
            },
            {
              "name" : "feature_id",
<<<<<<< HEAD
              "type" : "esriFieldTypeDouble",
              "alias" : "feature_id"
            },
            {
              "name" : "feature_id_str",
              "type" : "esriFieldTypeString",
              "alias" : "feature_id_str",
              "length" : 60000
=======
              "type" : "esriFieldTypeString",
              "alias" : "feature_id",
              "length" : 12
>>>>>>> 653a5ffb
            },
            {
              "name" : "nwm_vers",
              "type" : "esriFieldTypeDouble",
              "alias" : "nwm_vers"
            },
            {
              "name" : "reference_time",
              "type" : "esriFieldTypeString",
              "alias" : "reference_time",
              "length" : 60000
            },
            {
              "name" : "peak_flow_arrival_hour",
              "type" : "esriFieldTypeInteger",
              "alias" : "peak_flow_arrival_hour"
            },
            {
              "name" : "peak_flow_arrival_time",
              "type" : "esriFieldTypeString",
              "alias" : "peak_flow_arrival_time",
              "length" : 60000
            },
            {
              "name" : "below_bank_return_hour",
              "type" : "esriFieldTypeInteger",
              "alias" : "below_bank_return_hour"
            },
            {
              "name" : "below_bank_return_time",
              "type" : "esriFieldTypeString",
              "alias" : "below_bank_return_time",
              "length" : 60000
            },
            {
              "name" : "max_flow_cfs",
              "type" : "esriFieldTypeDouble",
              "alias" : "max_flow_cfs"
            },
            {
              "name" : "update_time",
              "type" : "esriFieldTypeString",
              "alias" : "update_time",
              "length" : 60000
            },
            {
              "name" : "strm_order",
              "type" : "esriFieldTypeInteger",
              "alias" : "strm_order"
            },
            {
              "name" : "name",
              "type" : "esriFieldTypeString",
              "alias" : "name",
              "length" : 60000
            },
            {
              "name" : "huc6",
              "type" : "esriFieldTypeString",
              "alias" : "huc6",
              "length" : 60000
            },
            {
              "name" : "state",
              "type" : "esriFieldTypeString",
              "alias" : "state",
              "length" : 60000
            },
            {
              "name" : "high_water_threshold",
              "type" : "esriFieldTypeDouble",
              "alias" : "high_water_threshold"
            },
            {
              "name" : "geom",
              "type" : "esriFieldTypeGeometry",
              "alias" : "geom",
              "geometryDef" : {
                "avgNumPoints" : 0,
                "geometryType" : "esriGeometryPolyline",
                "hasM" : false,
                "hasZ" : false,
                "spatialReference" : {
                  "wkid" : 102100,
                  "latestWkid" : 3857
                }
              }
            }
          ],
          "spatialStorageType" : 8
        },
        "studyAreaSpatialRel" : "esriSpatialRelUndefined",
        "searchOrder" : "esriSearchOrderSpatial"
      },
      "htmlPopupEnabled" : true,
      "selectable" : true,
      "featureCacheType" : "Session",
      "enableDisplayFilters" : true,
      "displayFilters" : [
        {
          "type" : "CIMDisplayFilter",
          "name" : "Large Streams",
          "whereClause" : "strm_order >= 4",
          "maxScale" : 5000000
        },
        {
          "type" : "CIMDisplayFilter",
          "name" : "Medium Streams",
          "whereClause" : "strm_order >= 3",
          "minScale" : 5000000,
          "maxScale" : 2500000
        },
        {
          "type" : "CIMDisplayFilter",
          "name" : "Small Streams",
          "whereClause" : "strm_order >= 2",
          "minScale" : 2500000,
          "maxScale" : 500000
        },
        {
          "type" : "CIMDisplayFilter",
          "name" : "All Streams",
          "whereClause" : "strm_order >= 1",
          "minScale" : 500000
        }
      ],
      "displayFiltersType" : "ByScale",
      "featureBlendingMode" : "Alpha",
      "labelClasses" : [
        {
          "type" : "CIMLabelClass",
          "expression" : "$feature.feature_id",
          "expressionEngine" : "Arcade",
          "featuresToLabel" : "AllVisibleFeatures",
          "maplexLabelPlacementProperties" : {
            "type" : "CIMMaplexLabelPlacementProperties",
            "featureType" : "Line",
            "avoidPolygonHoles" : true,
            "canOverrunFeature" : true,
            "canPlaceLabelOutsidePolygon" : true,
            "canRemoveOverlappingLabel" : true,
            "canStackLabel" : true,
            "connectionType" : "MinimizeLabels",
            "constrainOffset" : "AboveLine",
            "contourAlignmentType" : "Page",
            "contourLadderType" : "Straight",
            "contourMaximumAngle" : 90,
            "enableConnection" : true,
            "featureWeight" : 0,
            "fontHeightReductionLimit" : 4,
            "fontHeightReductionStep" : 0.5,
            "fontWidthReductionLimit" : 90,
            "fontWidthReductionStep" : 5,
            "graticuleAlignmentType" : "Straight",
            "keyNumberGroupName" : "Default",
            "labelBuffer" : 15,
            "labelLargestPolygon" : true,
            "labelPriority" : -1,
            "labelStackingProperties" : {
              "type" : "CIMMaplexLabelStackingProperties",
              "stackAlignment" : "ChooseBest",
              "maximumNumberOfLines" : 3,
              "minimumNumberOfCharsPerLine" : 3,
              "maximumNumberOfCharsPerLine" : 24,
              "separators" : [
                {
                  "type" : "CIMMaplexStackingSeparator",
                  "separator" : " ",
                  "splitAfter" : true
                },
                {
                  "type" : "CIMMaplexStackingSeparator",
                  "separator" : ",",
                  "visible" : true,
                  "splitAfter" : true
                }
              ]
            },
            "lineFeatureType" : "General",
            "linePlacementMethod" : "OffsetStraightFromLine",
            "maximumLabelOverrun" : 16,
            "maximumLabelOverrunUnit" : "Point",
            "minimumFeatureSizeUnit" : "Map",
            "multiPartOption" : "OneLabelPerFeature",
            "offsetAlongLineProperties" : {
              "type" : "CIMMaplexOffsetAlongLineProperties",
              "placementMethod" : "BestPositionAlongLine",
              "labelAnchorPoint" : "CenterOfLabel",
              "distanceUnit" : "Map",
              "useLineDirection" : true
            },
            "pointExternalZonePriorities" : {
              "type" : "CIMMaplexExternalZonePriorities",
              "aboveLeft" : 4,
              "aboveCenter" : 2,
              "aboveRight" : 1,
              "centerRight" : 3,
              "belowRight" : 5,
              "belowCenter" : 7,
              "belowLeft" : 8,
              "centerLeft" : 6
            },
            "pointPlacementMethod" : "AroundPoint",
            "polygonAnchorPointType" : "GeometricCenter",
            "polygonBoundaryWeight" : 0,
            "polygonExternalZones" : {
              "type" : "CIMMaplexExternalZonePriorities",
              "aboveLeft" : 4,
              "aboveCenter" : 2,
              "aboveRight" : 1,
              "centerRight" : 3,
              "belowRight" : 5,
              "belowCenter" : 7,
              "belowLeft" : 8,
              "centerLeft" : 6
            },
            "polygonFeatureType" : "General",
            "polygonInternalZones" : {
              "type" : "CIMMaplexInternalZonePriorities",
              "center" : 1
            },
            "polygonPlacementMethod" : "CurvedInPolygon",
            "primaryOffset" : 1,
            "primaryOffsetUnit" : "Point",
            "removeExtraWhiteSpace" : true,
            "repetitionIntervalUnit" : "Point",
            "rotationProperties" : {
              "type" : "CIMMaplexRotationProperties",
              "rotationType" : "Arithmetic",
              "alignmentType" : "Straight"
            },
            "secondaryOffset" : 100,
            "strategyPriorities" : {
              "type" : "CIMMaplexStrategyPriorities",
              "stacking" : 1,
              "overrun" : 2,
              "fontCompression" : 3,
              "fontReduction" : 4,
              "abbreviation" : 5
            },
            "thinningDistanceUnit" : "Point",
            "truncationMarkerCharacter" : ".",
            "truncationMinimumLength" : 1,
            "truncationPreferredCharacters" : "aeiou",
            "truncationExcludedCharacters" : "0123456789",
            "polygonAnchorPointPerimeterInsetUnit" : "Point"
          },
          "name" : "Class 1",
          "priority" : -1,
          "standardLabelPlacementProperties" : {
            "type" : "CIMStandardLabelPlacementProperties",
            "featureType" : "Line",
            "featureWeight" : "None",
            "labelWeight" : "High",
            "numLabelsOption" : "OneLabelPerName",
            "lineLabelPosition" : {
              "type" : "CIMStandardLineLabelPosition",
              "above" : true,
              "inLine" : true,
              "parallel" : true
            },
            "lineLabelPriorities" : {
              "type" : "CIMStandardLineLabelPriorities",
              "aboveStart" : 3,
              "aboveAlong" : 3,
              "aboveEnd" : 3,
              "centerStart" : 3,
              "centerAlong" : 3,
              "centerEnd" : 3,
              "belowStart" : 3,
              "belowAlong" : 3,
              "belowEnd" : 3
            },
            "pointPlacementMethod" : "AroundPoint",
            "pointPlacementPriorities" : {
              "type" : "CIMStandardPointPlacementPriorities",
              "aboveLeft" : 2,
              "aboveCenter" : 2,
              "aboveRight" : 1,
              "centerLeft" : 3,
              "centerRight" : 2,
              "belowLeft" : 3,
              "belowCenter" : 3,
              "belowRight" : 2
            },
            "rotationType" : "Arithmetic",
            "polygonPlacementMethod" : "AlwaysHorizontal"
          },
          "textSymbol" : {
            "type" : "CIMSymbolReference",
            "symbol" : {
              "type" : "CIMTextSymbol",
              "blockProgression" : "TTB",
              "depth3D" : 1,
              "extrapolateBaselines" : true,
              "fontEffects" : "Normal",
              "fontEncoding" : "Unicode",
              "fontFamilyName" : "Tahoma",
              "fontStyleName" : "Regular",
              "fontType" : "Unspecified",
              "haloSize" : 1,
              "height" : 10,
              "hinting" : "Default",
              "horizontalAlignment" : "Left",
              "kerning" : true,
              "letterWidth" : 100,
              "ligatures" : true,
              "lineGapType" : "ExtraLeading",
              "symbol" : {
                "type" : "CIMPolygonSymbol",
                "symbolLayers" : [
                  {
                    "type" : "CIMSolidFill",
                    "enable" : true,
                    "color" : {
                      "type" : "CIMRGBColor",
                      "values" : [
                        0,
                        0,
                        0,
                        100
                      ]
                    }
                  }
                ]
              },
              "textCase" : "Normal",
              "textDirection" : "LTR",
              "verticalAlignment" : "Bottom",
              "verticalGlyphOrientation" : "Right",
              "wordSpacing" : 100,
              "billboardMode3D" : "FaceNearPlane"
            }
          },
          "useCodedValue" : true,
          "visibility" : true,
          "iD" : -1
        }
      ],
      "renderer" : {
        "type" : "CIMClassBreaksRenderer",
        "barrierWeight" : "High",
        "breaks" : [
          {
            "type" : "CIMClassBreak",
            "label" : "Before Forecast or 1 hour",
            "patch" : "Default",
            "symbol" : {
              "type" : "CIMSymbolReference",
              "symbol" : {
                "type" : "CIMLineSymbol",
                "symbolLayers" : [
                  {
                    "type" : "CIMSolidStroke",
                    "enable" : true,
                    "capStyle" : "Round",
                    "joinStyle" : "Round",
                    "lineStyle3D" : "Strip",
                    "miterLimit" : 10,
                    "width" : 1,
                    "color" : {
                      "type" : "CIMRGBColor",
                      "values" : [
                        244.80000000000001,
                        200,
                        224,
                        100
                      ]
                    }
                  }
                ]
              }
            },
            "upperBound" : 1
          },
          {
            "type" : "CIMClassBreak",
            "label" : "2 hours",
            "patch" : "Default",
            "symbol" : {
              "type" : "CIMSymbolReference",
              "symbol" : {
                "type" : "CIMLineSymbol",
                "symbolLayers" : [
                  {
                    "type" : "CIMSolidStroke",
                    "enable" : true,
                    "capStyle" : "Round",
                    "joinStyle" : "Round",
                    "lineStyle3D" : "Strip",
                    "miterLimit" : 10,
                    "width" : 1,
                    "color" : {
                      "type" : "CIMRGBColor",
                      "values" : [
                        244.80000000000001,
                        152,
                        182,
                        100
                      ]
                    }
                  }
                ]
              }
            },
            "upperBound" : 2
          },
          {
            "type" : "CIMClassBreak",
            "label" : "3 hours",
            "patch" : "Default",
            "symbol" : {
              "type" : "CIMSymbolReference",
              "symbol" : {
                "type" : "CIMLineSymbol",
                "symbolLayers" : [
                  {
                    "type" : "CIMSolidStroke",
                    "enable" : true,
                    "capStyle" : "Round",
                    "joinStyle" : "Round",
                    "lineStyle3D" : "Strip",
                    "miterLimit" : 10,
                    "width" : 1,
                    "color" : {
                      "type" : "CIMRGBColor",
                      "values" : [
                        205,
                        90,
                        153,
                        100
                      ]
                    }
                  }
                ]
              }
            },
            "upperBound" : 3
          },
          {
            "type" : "CIMClassBreak",
            "label" : "4 - 6 hours",
            "patch" : "Default",
            "symbol" : {
              "type" : "CIMSymbolReference",
              "symbol" : {
                "type" : "CIMLineSymbol",
                "symbolLayers" : [
                  {
                    "type" : "CIMSolidStroke",
                    "enable" : true,
                    "capStyle" : "Round",
                    "joinStyle" : "Round",
                    "lineStyle3D" : "Strip",
                    "miterLimit" : 10,
                    "width" : 1,
                    "color" : {
                      "type" : "CIMRGBColor",
                      "values" : [
                        127,
                        77,
                        121,
                        100
                      ]
                    }
                  }
                ]
              }
            },
            "upperBound" : 6
          },
          {
            "type" : "CIMClassBreak",
            "label" : "7 - 9 hours",
            "patch" : "Default",
            "symbol" : {
              "type" : "CIMSymbolReference",
              "symbol" : {
                "type" : "CIMLineSymbol",
                "symbolLayers" : [
                  {
                    "type" : "CIMSolidStroke",
                    "enable" : true,
                    "capStyle" : "Round",
                    "joinStyle" : "Round",
                    "lineStyle3D" : "Strip",
                    "miterLimit" : 10,
                    "width" : 1,
                    "color" : {
                      "type" : "CIMRGBColor",
                      "values" : [
                        0,
                        112,
                        255,
                        100
                      ]
                    }
                  }
                ]
              }
            },
            "upperBound" : 9
          },
          {
            "type" : "CIMClassBreak",
            "label" : "10 - 13 hours",
            "patch" : "Default",
            "symbol" : {
              "type" : "CIMSymbolReference",
              "symbol" : {
                "type" : "CIMLineSymbol",
                "symbolLayers" : [
                  {
                    "type" : "CIMSolidStroke",
                    "enable" : true,
                    "capStyle" : "Round",
                    "joinStyle" : "Round",
                    "lineStyle3D" : "Strip",
                    "miterLimit" : 10,
                    "width" : 1,
                    "color" : {
                      "type" : "CIMRGBColor",
                      "values" : [
                        32,
                        18,
                        214,
                        100
                      ]
                    }
                  }
                ]
              }
            },
            "upperBound" : 13
          },
          {
            "type" : "CIMClassBreak",
            "label" : "14 - 15 hours",
            "patch" : "Default",
            "symbol" : {
              "type" : "CIMSymbolReference",
              "symbol" : {
                "type" : "CIMLineSymbol",
                "symbolLayers" : [
                  {
                    "type" : "CIMSolidStroke",
                    "enable" : true,
                    "capStyle" : "Round",
                    "joinStyle" : "Round",
                    "lineStyle3D" : "Strip",
                    "miterLimit" : 10,
                    "width" : 1,
                    "color" : {
                      "type" : "CIMRGBColor",
                      "values" : [
                        32,
                        18,
                        77,
                        100
                      ]
                    }
                  }
                ]
              }
            },
            "upperBound" : 15
          }
        ],
        "classBreakType" : "GraduatedColor",
        "classificationMethod" : "Manual",
        "colorRamp" : {
          "type" : "CIMPolarContinuousColorRamp",
          "colorSpace" : {
            "type" : "CIMICCColorSpace",
            "url" : "Default RGB"
          },
          "fromColor" : {
            "type" : "CIMHSVColor",
            "values" : [
              60,
              100,
              96,
              100
            ]
          },
          "toColor" : {
            "type" : "CIMHSVColor",
            "values" : [
              0,
              100,
              96,
              100
            ]
          },
          "interpolationSpace" : "HSV",
          "polarDirection" : "Auto"
        },
        "field" : "peak_flow_arrival_hour",
        "minimumBreak" : -9999,
        "numberFormat" : {
          "type" : "CIMNumericFormat",
          "alignmentOption" : "esriAlignLeft",
          "alignmentWidth" : 0,
          "roundingOption" : "esriRoundNumberOfDecimals",
          "roundingValue" : 0,
          "zeroPad" : true
        },
        "showInAscendingOrder" : true,
        "heading" : "peak_flow_arrival_hour",
        "sampleSize" : 10000,
        "useDefaultSymbol" : true,
        "defaultSymbolPatch" : "Default",
        "defaultSymbol" : {
          "type" : "CIMSymbolReference",
          "symbol" : {
            "type" : "CIMLineSymbol",
            "symbolLayers" : [
              {
                "type" : "CIMSolidStroke",
                "enable" : true,
                "capStyle" : "Round",
                "joinStyle" : "Round",
                "lineStyle3D" : "Strip",
                "miterLimit" : 10,
                "width" : 1,
                "color" : {
                  "type" : "CIMRGBColor",
                  "values" : [
                    198,
                    198,
                    198,
                    100
                  ]
                }
              }
            ]
          }
        },
        "defaultLabel" : "Insufficient Data",
        "polygonSymbolColorTarget" : "Fill",
        "normalizationType" : "Nothing",
        "exclusionLabel" : "<excluded>",
        "exclusionSymbol" : {
          "type" : "CIMSymbolReference",
          "symbol" : {
            "type" : "CIMLineSymbol",
            "symbolLayers" : [
              {
                "type" : "CIMSolidStroke",
                "enable" : true,
                "capStyle" : "Round",
                "joinStyle" : "Round",
                "lineStyle3D" : "Strip",
                "miterLimit" : 10,
                "width" : 1,
                "color" : {
                  "type" : "CIMRGBColor",
                  "values" : [
                    255,
                    0,
                    0,
                    100
                  ]
                }
              }
            ]
          }
        },
        "useExclusionSymbol" : false,
        "exclusionSymbolPatch" : "Default",
        "visualVariables" : [
          {
            "type" : "CIMSizeVisualVariable",
            "authoringInfo" : {
              "type" : "CIMVisualVariableAuthoringInfo",
              "minSliderValue" : 1,
              "maxSliderValue" : 10,
              "heading" : "strm_order"
            },
            "randomMax" : 1,
            "minSize" : 0.33000000000000002,
            "maxSize" : 2,
            "minValue" : 1,
            "maxValue" : 10,
            "valueRepresentation" : "Radius",
            "variableType" : "Graduated",
            "valueShape" : "Unknown",
            "axis" : "HeightAxis",
            "normalizationType" : "Nothing",
            "valueExpressionInfo" : {
              "type" : "CIMExpressionInfo",
              "title" : "Custom",
              "expression" : "$feature.strm_order",
              "returnType" : "Default"
            }
          }
        ]
      },
      "scaleSymbols" : true,
      "snappable" : true
    }
  ],
  "binaryReferences" : [
    {
      "type" : "CIMBinaryReference",
      "uRI" : "CIMPATH=Metadata/1e5b167c60aeb3695ddab52b85eb20a7.xml",
      "data" : "<?xml version=\"1.0\"?>\r\n<metadata xml:lang=\"en\"><Esri><CreaDate>20210301</CreaDate><CreaTime>15431000</CreaTime><ArcGISFormat>1.0</ArcGISFormat><SyncOnce>TRUE</SyncOnce></Esri><dataIdInfo><idCitation><resTitle>Map</resTitle></idCitation></dataIdInfo><Binary><Thumbnail><Data EsriPropertyType=\"PictureX\">/9j/4AAQSkZJRgABAQEAAAAAAAD/2wBDAAgGBgcGBQgHBwcJCQgKDBQNDAsLDBkSEw8UHRofHh0a\r\nHBwgJC4nICIsIxwcKDcpLDAxNDQ0Hyc5PTgyPC4zNDL/2wBDAQkJCQwLDBgNDRgyIRwhMjIyMjIy\r\nMjIyMjIyMjIyMjIyMjIyMjIyMjIyMjIyMjIyMjIyMjIyMjIyMjIyMjIyMjL/wAARCADIASwDAREA\r\nAhEBAxEB/8QAHwAAAQUBAQEBAQEAAAAAAAAAAAECAwQFBgcICQoL/8QAtRAAAgEDAwIEAwUFBAQA\r\nAAF9AQIDAAQRBRIhMUEGE1FhByJxFDKBkaEII0KxwRVS0fAkM2JyggkKFhcYGRolJicoKSo0NTY3\r\nODk6Q0RFRkdISUpTVFVWV1hZWmNkZWZnaGlqc3R1dnd4eXqDhIWGh4iJipKTlJWWl5iZmqKjpKWm\r\np6ipqrKztLW2t7i5usLDxMXGx8jJytLT1NXW19jZ2uHi4+Tl5ufo6erx8vP09fb3+Pn6/8QAHwEA\r\nAwEBAQEBAQEBAQAAAAAAAAECAwQFBgcICQoL/8QAtREAAgECBAQDBAcFBAQAAQJ3AAECAxEEBSEx\r\nBhJBUQdhcRMiMoEIFEKRobHBCSMzUvAVYnLRChYkNOEl8RcYGRomJygpKjU2Nzg5OkNERUZHSElK\r\nU1RVVldYWVpjZGVmZ2hpanN0dXZ3eHl6goOEhYaHiImKkpOUlZaXmJmaoqOkpaanqKmqsrO0tba3\r\nuLm6wsPExcbHyMnK0tPU1dbX2Nna4uPk5ebn6Onq8vP09fb3+Pn6/9oADAMBAAIRAxEAPwD3+gAo\r\nAKACgAoAKACgAoAKACgAoAKACgAoAKACgAoAKACgAoAKACgAoAKACgAoAKACgAoAKACgAoAKACgA\r\noAKACgAoAKACgAoAKACgBMcg+lAC0AFABQAUAFABQAUAFABQAUAFABQAUAFABQAUAFABQAUAFABQ\r\nAUAFABQAUAFABQAUAFABQAUAFADNo3b+c4x1OPyoAfQAUAFABQAUAFABQAUAFABQAUAFABQAUAFA\r\nBQAUAFABQAUAFABQAUAFABQAUAFABQAUAFABQAUAFABQAUAFABQAUAFABQAUAFABQAUAFABQAUAF\r\nABQAUAFABQAUAFABQAUAFABQAUAFABQAUAFABQAUAFABQAUAFABQAUAFABQAUAFABQAUAFABQAUA\r\nFABQAUAFABQAUAFABQAUAFABQAUAFABQAUAFABQAUAFABQAUAFABQAUAFABQAUAFABQAUAFABQAU\r\nAFABQAUAFABQAUAFABQAUAFABQAUAFABQAUAFABQAUAFABQAUAFABQAUAFABQAUAFABQAUAFABQA\r\nUAFABQAUAFABQAUAFABQAUAFABQAUAFABQAUAFABQAUAFABQAUAFABQAUAFABQAUAFABQAUAFABQ\r\nAUAFABQAUAFABQAUAFABQAUAFABQAUAFABQAUAFABQAUAFABQAUAFABQAUAFABQAUAFABQAUAFAB\r\nQAUAFABQAUAFABQAUAFABQAUAFABQAUAFABQAUAFABQAUAFABQAUAFABQAUAFABQAUAFABQAUAFA\r\nBQAUAFABQAUAFABQAUAFABQAUAFABQAUAFABQAUAFABQAUAFABQAUAFABQAUAFABQAUAFABQAUAF\r\nABQAUAFABQAUAFABQAUAFABQAUARyOEQuQxAGcKCT+QoBuxyOqeKLqxkDfZWSSJT5kMjYBUuoEnr\r\njAxnoCxyeBneNNPqcdTESi9v67nWQypPCksbK6OoZWU5BB9DWDVjrTTV0TUDCgAoAKACgAoAKACg\r\nAoAKACgAoAKACgAoAKACgAoAKACgAoAKACgAoAKACgAoAKACgAoAKACgAoAKACgAoArGztmulumg\r\njNwo2rKVG4D0Bp3drE8sb81tSdVCqFUAADAA7Uih1ABQAUAFABQAUAFABQAUAFABQAUAFABQAUAF\r\nABQAUAFABQAUAFABQAUAFABQAUAFABQAUAFABQAUAFABQAUAFABQAUAFABQAUAFABQAUAFABQAUA\r\nFABQAUAFABQAUAFABQAUAFABQAUAFABQAUAFABQAUAFABQAUAFABQAUAFABQAUAFABQAUAFABQAU\r\nAFABQAUAFABQAUAFABQAUAFABQAUAFABQAUAFABQAUAFABQAUAFABQAUAFABQAUAFABQAUAFABQA\r\nUAFABQAUAFABQAUAFABQAUAFABQAUAFABQAUAFABQAUAFABQAUAFABQAUAFABQAUAFABQAUAFABQ\r\nAUAFABQAUAFABQAUAFABQAUAFABQAUAFABQAUAFABQAUAFABQAUAFABQAUAFABQAUAFABQAUAFAB\r\nQAUAFABQAUAFABQAUAFABQAUAFABQAUAFABQAUAFABQAUAFABQAUAFABQAUAFABQAUAFABQAUAFA\r\nBQAUAFABQAUAFABQAUAFABQAUAFABQAUAFABQAUAFABQAUAFABQAUAFABQAUAFABQAUAFABQAUAF\r\nABQAUAFABQAUAFABQAUAFABQAUAFABQAUAFABQAUAFABQAUAFABQAUAFABQAUAFABQAUAFABQAUA\r\nFAEaMr52kH3HT0/pQK9ySgYUAFABQAUAFABQAUAFABQAUAFABQAUAFABQAUAFABQAUAFABQAUAFA\r\nBQAUAFABQAUAFABQAUAFABQAUAFAFO5+1OFW2MahvvSPyVHsvc9ep49D0pq3UmXNsippdp/ZVtFa\r\ny3xnmYYQSFVHHUIAOn5n1NVJ8zukRTj7NKLdzXqDUKACgAoAKACgAoAKACgAoAKACgAoAKACgAoA\r\nKACgAoAKACgAoAKACgAoAKACgAoAKACgAoAKACgAoAKACgDL1ZdTkiSLTXSMuSskrfejB6MoIwce\r\nlVHl+0ZVedq0B8VjHabrhVkuLrywheSQlmx2GeFyfTApN30KUFHXdl9T8o3YB9BSLHUAFABQAUAF\r\nABQAUAFABQAUAFABQAUAFABQAUAFABQAUAFABQAUAFABQAUAFABQAUAFABQBA0IaQP5kgxj5VbA/\r\nKncTWtybIOfakMCcDNAFC21S2v4GksJEnYDOzdtI5xyDyOh7VTi09SI1FNXjqWnnji2ea6IXYKoZ\r\ngMsew9TSsU2luTUhhQAUAFABQAUAFABQAUAFABQAUAFABQAUAFABQAUAFABQAUAFABQAUAFABQAU\r\nAFABQAUAFABQAUAFABQByXjuaNdHSBppYmkkBzCMuAP4hyOhx+eOM5raiveucmMa5LXMX4fPLJqV\r\n8Zrxrr5Q6OC3cnOdwyc5B749q0r2srIwwV3J3dzo08OSt4mbV7nUZJ0Td9nt2QbYsgf56A8Dmsva\r\ne5ypHSqD9r7STv2R0lZHSFABQAUAFABQAUAFABQAUAFABQAUAFABQAUAFABQAUAFABQAUAFABQAU\r\nAFABQAUAFABQAUAFABQAUAVrq5+zWbzqhl2rlUTq57AfWmld2JlKyucxePd6vPaWd7YPA7R7zKhA\r\n2tkgruIbjgHGOcdcCtklG7TOWTlUajJWNzTdIt9MjJjRPPcKJpgoUyEDGf8AP8+aylJyOinSjBab\r\nmpUmgUAFABQAUAFABQAUAFABQAUAFABQAUAFABQAUAFABQAUAFABQAUAFABQAUAFABQAUAFABQAU\r\nAFABQAhGRigClPbKumm3twqCJR5S/wAI24Kg+3A/CqT1uyJR92yMHwlb6kYJZtWh2OsrCDcu1+4Z\r\njjgAnHA64yc9a0quN7ROfDRnZuaOsrE6woAKACgAoAKACgAoAKACgAoAKACgAoAKACgAoAKACgAo\r\nAKACgAoAKACgAoAKACgAoAKACgAoAKACgAoAKACgAoAKACgAoAKACgD/2Q==</Data></Thumbnail></Binary></metadata>\r\n"
    },
    {
      "type" : "CIMBinaryReference",
      "uRI" : "CIMPATH=Metadata/4a2059f964967aeae1d64ce75b955883.xml",
      "data" : "<?xml version=\"1.0\"?>\r\n<metadata xml:lang=\"en\"><Esri><CreaDate>20220302</CreaDate><CreaTime>01525800</CreaTime><ArcGISFormat>1.0</ArcGISFormat><SyncOnce>TRUE</SyncOnce></Esri></metadata>\r\n"
    }
  ]
}<|MERGE_RESOLUTION|>--- conflicted
+++ resolved
@@ -385,38 +385,14 @@
               "roundingOption" : "esriRoundNumberOfDecimals",
               "roundingValue" : 0
             },
-<<<<<<< HEAD
-            "visible" : true,
-            "searchMode" : "Exact"
-          },
-          {
-            "type" : "CIMFieldDescription",
-            "alias" : "feature_id_str",
-            "fieldName" : "feature_id_str",
-            "visible" : true,
-=======
             "readOnly" : true,
             "visible" : false,
->>>>>>> 653a5ffb
-            "searchMode" : "Exact"
-          },
-          {
-            "type" : "CIMFieldDescription",
-<<<<<<< HEAD
-            "alias" : "ESRI_OID",
-            "fieldName" : "ESRI_OID",
-            "numberFormat" : {
-              "type" : "CIMNumericFormat",
-              "alignmentOption" : "esriAlignRight",
-              "alignmentWidth" : 0,
-              "roundingOption" : "esriRoundNumberOfDecimals",
-              "roundingValue" : 0
-            },
-            "readOnly" : true,
-=======
+            "searchMode" : "Exact"
+          },
+          {
+            "type" : "CIMFieldDescription",
             "alias" : "NWM Feature ID",
             "fieldName" : "feature_id",
->>>>>>> 653a5ffb
             "visible" : true,
             "searchMode" : "Exact"
           }
@@ -427,40 +403,25 @@
           "workspaceFactory" : "SDE",
           "dataset" : "vizprocessing.services.%Bankfull Arrival Time_1_1_1_2",
           "datasetType" : "esriDTFeatureClass",
-<<<<<<< HEAD
-          "sqlQuery" : "select oid,feature_id,feature_id_str,nwm_vers,reference_time,peak_flow_arrival_hour,peak_flow_arrival_time,below_bank_return_hour,below_bank_return_time,max_flow_cfs,update_time,strm_order,name,huc6,state,high_water_threshold,geom from vizprocessing.publish.srf_15hr_peak_flow_arrival_time_alaska",
-=======
           "sqlQuery" : "select oid,feature_id_str as feature_id,nwm_vers,reference_time,peak_flow_arrival_hour,peak_flow_arrival_time,below_bank_return_hour,below_bank_return_time,max_flow_cfs,update_time,strm_order,name,huc6,state,high_water_threshold,geom from vizprocessing.publish.srf_15hr_peak_flow_arrival_time_alaska",
->>>>>>> 653a5ffb
           "srid" : "3857",
           "spatialReference" : {
             "wkid" : 102100,
             "latestWkid" : 3857
           },
-          "oIDFields" : "feature_id_str",
+          "oIDFields" : "oid",
           "geometryType" : "esriGeometryPolyline",
           "queryFields" : [
             {
               "name" : "oid",
-              "type" : "esriFieldTypeDouble",
+              "type" : "esriFieldTypeInteger",
               "alias" : "oid"
             },
             {
               "name" : "feature_id",
-<<<<<<< HEAD
-              "type" : "esriFieldTypeDouble",
-              "alias" : "feature_id"
-            },
-            {
-              "name" : "feature_id_str",
-              "type" : "esriFieldTypeString",
-              "alias" : "feature_id_str",
-              "length" : 60000
-=======
               "type" : "esriFieldTypeString",
               "alias" : "feature_id",
               "length" : 12
->>>>>>> 653a5ffb
             },
             {
               "name" : "nwm_vers",
