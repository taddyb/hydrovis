################################################################################
################################ Viz DB Ingest ################################# 
################################################################################
"""
This function downloads a file from S3 and ingets it into the vizprocessing RDS
database.

Args:
    event (dictionary): The event passed from the state machine.
    context (object): Automatic metadata regarding the invocation.
    
Returns:
    dictionary: The details of the file that was ingested, to be returned to the state machine.
"""
################################################################################
import os
import boto3
import json
import re
from datetime import datetime
import numpy as np
import pandas as pd
import xarray as xr
from io import StringIO
from psycopg2.errors import UndefinedTable, BadCopyFileFormat, InvalidTextRepresentation
from viz_classes import database
from viz_lambda_shared_funcs import check_if_file_exists

s3 = boto3.client('s3')
s3_resource = boto3.resource('s3')

class MissingS3FileException(Exception):
    """ my custom exception class """

def lambda_handler(event, context):

    target_table = event['target_table']
    target_cols = event['target_cols']
    file = event['file']
    bucket = event['bucket']
    reference_time = event['reference_time']
    keep_flows_at_or_above = event['keep_flows_at_or_above']
    reference_time_dt = datetime.strptime(reference_time, '%Y-%m-%d %H:%M:%S')
    create_table = event.get('iteration_index') == 0
    
    print(f"Checking existance of {file} on S3/Google Cloud/Para Nomads.")
    download_path = check_if_file_exists(bucket, file, download=True)
    
    if not target_table:
        dump_dict = {
            "file": file,
            "target_table": target_table,
            "reference_time": reference_time,
            "rows_imported": 0
        }
        return json.dumps(dump_dict)
    
    viz_db = database(db_type="viz")
<<<<<<< HEAD
    nwm_version = 0

    if file.endswith('.nc'):
        ds = xr.open_dataset(download_path)
        ds_vars = [var for var in ds.variables]

        if not target_cols:
            target_cols = ds_vars

        try:
            if "hawaii" in file:
                ds['forecast_hour'] = int(int(re.findall("(\d{8})/[a-z0-9_]*/.*t(\d{2})z.*[ftm](\d*)\.", file)[0][-1])/100)
            else:
                ds['forecast_hour'] = int(re.findall("(\d{8})/[a-z0-9_]*/.*t(\d{2})z.*[ftm](\d*)\.", file)[0][-1])
            if 'forecast_hour' not in target_cols:
                target_cols.append('forecast_hour')
        except:
            print("Regex pattern for the forecast hour didn't match the netcdf file")
        
        try:
            ds['nwm_vers'] = float(ds.NWM_version_number.replace("v",""))
            if 'nwm_vers' not in target_cols:
                target_cols.append('nwm_vers')
        except:
            print("NWM_version_number property is not available in the netcdf file")

        drop_vars = [var for var in ds_vars if var not in target_cols]
        df = ds.to_dataframe().reset_index()
        df = df.drop(columns=drop_vars)
        ds.close()
        if 'streamflow' in target_cols:
            df = df.loc[df['streamflow'] >= keep_flows_at_or_above].round({'streamflow': 2}).copy()  # noqa
        df = df[target_cols]

    elif file.endswith('.csv'):
        df = pd.read_csv(download_path)
        for column in df:  # Replace any 'None' strings with nulls
            df[column].replace('None', np.nan, inplace=True)
        df = df.copy()
    else:
        print("File format not supported.")
        exit()

    print(f"--> Preparing and Importing {file}")
    f = StringIO()  # Use StringIO to store the temporary text file in memory (faster than on disk)
    df.to_csv(f, sep='\t', index=False, header=False)
    f.seek(0)
    try:
        with viz_db.get_db_connection() as connection:
            cursor = connection.cursor()
            cursor.copy_expert(f"COPY {target_table} FROM STDIN WITH DELIMITER E'\t' null as ''", f)
            connection.commit()
        connection.close()
    except (UndefinedTable, BadCopyFileFormat, InvalidTextRepresentation):
        if not create_table:
            raise

        print("Error encountered. Recreating table now and retrying import...")
        create_table_df = df.head(0)
        schema, table = target_table.split('.')
        create_table_df.to_sql(con=viz_db.engine, schema=schema, name=table, index=False, if_exists='replace')
        with viz_db.get_db_connection() as connection:
            f.seek(0)
            cursor = connection.cursor()
            cursor.copy_expert(f"COPY {target_table} FROM STDIN WITH DELIMITER E'\t' null as ''", f)
            connection.commit()
        connection.close()

    print(f"--> Import of {len(df)} rows Complete. Removing {download_path} and closing db connection.")
    os.remove(download_path)

=======
    try:
        nwm_version = 0

        if file.endswith('.nc'):
            ds = xr.open_dataset(download_path)
            ds_vars = [var for var in ds.variables]

            if not target_cols:
                target_cols = ds_vars

            try:
                if "hawaii" in file:
                    ds['forecast_hour'] = int(int(re.findall("(\d{8})/[a-z0-9_]*/.*t(\d{2})z.*[ftm](\d*)\.", file)[0][-1])/100)
                else:
                    ds['forecast_hour'] = int(re.findall("(\d{8})/[a-z0-9_]*/.*t(\d{2})z.*[ftm](\d*)\.", file)[0][-1])
                if 'forecast_hour' not in target_cols:
                    target_cols.append('forecast_hour')
            except:
                print("Regex pattern for the forecast hour didn't match the netcdf file")
            
            try:
                ds['nwm_vers'] = float(ds.NWM_version_number.replace("v",""))
                if 'nwm_vers' not in target_cols:
                    target_cols.append('nwm_vers')
            except:
                print("NWM_version_number property is not available in the netcdf file")

            drop_vars = [var for var in ds_vars if var not in target_cols]
            df = ds.to_dataframe().reset_index()
            df = df.drop(columns=drop_vars)
            ds.close()
            if 'streamflow' in target_cols:
                df = df.loc[df['streamflow'] >= keep_flows_at_or_above].round({'streamflow': 2}).copy()  # noqa
            df = df[target_cols]

        elif file.endswith('.csv'):
            df = pd.read_csv(download_path)
            for column in df:  # Replace any 'None' strings with nulls
                df[column].replace('None', np.nan, inplace=True)
            df = df.copy()
        else:
            print("File format not supported.")
            exit()

        print(f"--> Preparing and Importing {file}")
        f = StringIO()  # Use StringIO to store the temporary text file in memory (faster than on disk)
        df.to_csv(f, sep='\t', index=False, header=False)
        f.seek(0)
        try:
            connection = viz_db.get_db_connection()
            with connection:
                with connection.cursor() as cur:
                    cur.copy_expert(f"COPY {target_table} FROM STDIN WITH DELIMITER E'\t' null as ''", f)
            connection.close()
        except (UndefinedTable, BadCopyFileFormat, InvalidTextRepresentation):
            if not create_table:
                raise

            print("Error encountered. Recreating table now and retrying import...")
            create_table_df = df.head(0)
            schema, table = target_table.split('.')
            create_table_df.to_sql(con=viz_db.engine, schema=schema, name=table, index=False, if_exists='replace')
            connection = viz_db.get_db_connection()
            with connection:
                with connection.cursor() as cur:
                    cur.copy_expert(f"COPY {target_table} FROM STDIN WITH DELIMITER E'\t' null as ''", f)
            connection.close()

        print(f"--> Import of {len(df)} rows Complete. Removing {download_path} and closing db connection.")
        os.remove(download_path)

    except Exception as e:
        print(f"Error: {e}")
        raise e
    
>>>>>>> cfcd757f
    dump_dict = {
                        "file": file,
                        "target_table": target_table,
                        "reference_time": reference_time,
                        "rows_imported": len(df),
                        "nwm_version": nwm_version
                    }
    return json.dumps(dump_dict)    # Return some info on the import<|MERGE_RESOLUTION|>--- conflicted
+++ resolved
@@ -56,7 +56,6 @@
         return json.dumps(dump_dict)
     
     viz_db = database(db_type="viz")
-<<<<<<< HEAD
     nwm_version = 0
 
     if file.endswith('.nc'):
@@ -105,10 +104,10 @@
     df.to_csv(f, sep='\t', index=False, header=False)
     f.seek(0)
     try:
-        with viz_db.get_db_connection() as connection:
-            cursor = connection.cursor()
-            cursor.copy_expert(f"COPY {target_table} FROM STDIN WITH DELIMITER E'\t' null as ''", f)
-            connection.commit()
+        connection = viz_db.get_db_connection()
+        with connection:
+            with connection.cursor() as cur:
+                cur.copy_expert(f"COPY {target_table} FROM STDIN WITH DELIMITER E'\t' null as ''", f)
         connection.close()
     except (UndefinedTable, BadCopyFileFormat, InvalidTextRepresentation):
         if not create_table:
@@ -118,93 +117,16 @@
         create_table_df = df.head(0)
         schema, table = target_table.split('.')
         create_table_df.to_sql(con=viz_db.engine, schema=schema, name=table, index=False, if_exists='replace')
-        with viz_db.get_db_connection() as connection:
-            f.seek(0)
-            cursor = connection.cursor()
-            cursor.copy_expert(f"COPY {target_table} FROM STDIN WITH DELIMITER E'\t' null as ''", f)
-            connection.commit()
+        connection = viz_db.get_db_connection()
+        with connection:
+            with connection.cursor() as cur:
+                f.seek(0)
+                cur.copy_expert(f"COPY {target_table} FROM STDIN WITH DELIMITER E'\t' null as ''", f)
         connection.close()
 
     print(f"--> Import of {len(df)} rows Complete. Removing {download_path} and closing db connection.")
     os.remove(download_path)
 
-=======
-    try:
-        nwm_version = 0
-
-        if file.endswith('.nc'):
-            ds = xr.open_dataset(download_path)
-            ds_vars = [var for var in ds.variables]
-
-            if not target_cols:
-                target_cols = ds_vars
-
-            try:
-                if "hawaii" in file:
-                    ds['forecast_hour'] = int(int(re.findall("(\d{8})/[a-z0-9_]*/.*t(\d{2})z.*[ftm](\d*)\.", file)[0][-1])/100)
-                else:
-                    ds['forecast_hour'] = int(re.findall("(\d{8})/[a-z0-9_]*/.*t(\d{2})z.*[ftm](\d*)\.", file)[0][-1])
-                if 'forecast_hour' not in target_cols:
-                    target_cols.append('forecast_hour')
-            except:
-                print("Regex pattern for the forecast hour didn't match the netcdf file")
-            
-            try:
-                ds['nwm_vers'] = float(ds.NWM_version_number.replace("v",""))
-                if 'nwm_vers' not in target_cols:
-                    target_cols.append('nwm_vers')
-            except:
-                print("NWM_version_number property is not available in the netcdf file")
-
-            drop_vars = [var for var in ds_vars if var not in target_cols]
-            df = ds.to_dataframe().reset_index()
-            df = df.drop(columns=drop_vars)
-            ds.close()
-            if 'streamflow' in target_cols:
-                df = df.loc[df['streamflow'] >= keep_flows_at_or_above].round({'streamflow': 2}).copy()  # noqa
-            df = df[target_cols]
-
-        elif file.endswith('.csv'):
-            df = pd.read_csv(download_path)
-            for column in df:  # Replace any 'None' strings with nulls
-                df[column].replace('None', np.nan, inplace=True)
-            df = df.copy()
-        else:
-            print("File format not supported.")
-            exit()
-
-        print(f"--> Preparing and Importing {file}")
-        f = StringIO()  # Use StringIO to store the temporary text file in memory (faster than on disk)
-        df.to_csv(f, sep='\t', index=False, header=False)
-        f.seek(0)
-        try:
-            connection = viz_db.get_db_connection()
-            with connection:
-                with connection.cursor() as cur:
-                    cur.copy_expert(f"COPY {target_table} FROM STDIN WITH DELIMITER E'\t' null as ''", f)
-            connection.close()
-        except (UndefinedTable, BadCopyFileFormat, InvalidTextRepresentation):
-            if not create_table:
-                raise
-
-            print("Error encountered. Recreating table now and retrying import...")
-            create_table_df = df.head(0)
-            schema, table = target_table.split('.')
-            create_table_df.to_sql(con=viz_db.engine, schema=schema, name=table, index=False, if_exists='replace')
-            connection = viz_db.get_db_connection()
-            with connection:
-                with connection.cursor() as cur:
-                    cur.copy_expert(f"COPY {target_table} FROM STDIN WITH DELIMITER E'\t' null as ''", f)
-            connection.close()
-
-        print(f"--> Import of {len(df)} rows Complete. Removing {download_path} and closing db connection.")
-        os.remove(download_path)
-
-    except Exception as e:
-        print(f"Error: {e}")
-        raise e
-    
->>>>>>> cfcd757f
     dump_dict = {
                         "file": file,
                         "target_table": target_table,
