import re
import os
from datetime import datetime
from viz_classes import database

def lambda_handler(event, context):
    step = event['step']
    folder = event['folder']
    reference_time = event['args']['reference_time']
    sql_replace = event['args']['sql_rename_dict']
    sql_replace.update({'1900-01-01 00:00:00': reference_time}) #setup a replace dictionary, starting with the reference time of the current pipeline.
    check_dependencies = True #default value, unless specified elsewhere
    
    # Don't run any SQL if it's a reference service for select steps
    if step in ["products", "fim_config", "hand_pre_processing", "hand_post_processing", "hand_pre_processing - prepare flows"]:
        if event['args']['product']['configuration'] == "reference":
            return
        
    # For FIM steps that require template use, setup some other variables based on the step function inputs and provide them to the sql_replace dictionary as args/params
    # TODO: This is probably better to move to initialize pipeline and/or abstract these conditions / have the steps that need this specify it in the initilize_pipeline config files
    if "hand_pre_processing" in step or step == "hand_post_processing" or step == "fim_config":
        if event['args']['fim_config']['fim_type'] == 'hand':
            
            # Define the table names that will be used in the SQL templates
            max_flows_table = event['args']['fim_config']['flows_table']
            db_fim_table = event['args']['fim_config']['target_table']
            domain = event['args']['product']['domain']
            db_publish_table = db_fim_table.replace("fim_ingest", "publish")
            
            # If these tables exist in the sql_replace dictionary, update accordingly (for past events)
            if max_flows_table in sql_replace:
                max_flows_table = sql_replace[max_flows_table]
            if db_fim_table in sql_replace:
                db_fim_table = sql_replace[db_fim_table]
            if db_publish_table in sql_replace:
                db_publish_table = sql_replace[db_publish_table]            
            
            sql_replace.update({"{max_flows_table}": max_flows_table})
            sql_replace.update({"{db_fim_table}": db_fim_table})
            sql_replace.update({"{domain}": domain})
            sql_replace.update({"{db_publish_table}": db_publish_table})  
            
    ############################################################ Conditional Logic ##########################################################
    # This section contains the conditional logic of database operations within our pipelline. At some point it may be nice to abstract this.
    
    # General RDS DB Admin tasks
    if folder == 'admin':
         db_type = "viz"
         run_admin_tasks(event, folder, step, sql_replace, reference_time)
    else:
        sql_files_to_run =[]
        # Max Flow
        if step == "max_flows":
            db_type = "viz"
            sql_file = event['args']['db_max_flow']['max_flows_sql_file']
            sql_files_to_run.append({"sql_file":sql_file, "folder": folder, "db_type":db_type})  
        
        ###################### FIM Workflows ######################
        # All of the pre and post processing steps of a fim workflow (everything but step 4) - see attached readme - are templated, and can be executed using the input parameters defined in the step function
        elif step == "hand_pre_processing" or step == "hand_post_processing":     
            # Get the sql file instructions from the step function parameter dictionary, and add it to the list to run
            sql_templates_to_run = event['sql_templates_to_run']
            sql_files_to_run.extend(sql_templates_to_run)

        elif step == "hand_pre_processing - prepare flows":
            # If a sql file is present for this fim_config in the fim_flows folder, use it to generate flows table instead of the template.
            fim_flows_file = os.path.join("fim_flows", event['args']['fim_config']['name'] + '.sql')
            if os.path.exists(fim_flows_file):
                sql_file = event['args']['fim_config']['name']
                sql_files_to_run.append({"sql_file":sql_file, "folder": "fim_flows", "db_type":"viz"})

                # If a flows column is present in the fim_config, add that to the sql replace dictionary.
                if 'flows_column' in event['args']['fim_config']:
                    sql_replace.update({"{flows_column}": event['args']['fim_config']['flows_column']})
            else:
                sql_templates_to_run = event['sql_templates_to_run']
                sql_files_to_run.extend(sql_templates_to_run) 
            
        # FIM Config Step 4 - This is where we actually create the publish inundation tables to send to the EGIS service, and in this case we look to
        # see if a product-specific sql file exists (for special cases like RnR, CatFIM, etc.), and if not, we use a template file.
        elif step == 'fim_config':
            if not event['args']['fim_config'].get('postprocess'):
                return
            db_type = "viz"
            sql_file = event['args']['fim_config']['postprocess']['sql_file']
            if os.path.exists(os.path.join("fim_configs", sql_file + '.sql')): #if there is product-specific fim_configs sql file, use it.
                sql_files_to_run.append({"sql_file":sql_file, "folder": "fim_configs", "db_type":db_type})  
            else: # if not, use the fim_publish_template
                sql_templates_to_run = event['sql_templates_to_run']
                sql_files_to_run.extend(sql_templates_to_run) 
        
        ##########################################################
        
        # Product
        elif step == "products":
            db_type = "viz"
            folder = os.path.join(folder, event['args']['product']['configuration'])
            sql_file = event['args']['postprocess_sql']['sql_file']
            sql_files_to_run.append({"sql_file":sql_file, "folder": folder, "db_type":db_type})  
        # Summary
        elif step == 'summaries':
            db_type = "viz"
            folder = os.path.join(folder, event['args']['product']['product'])
            sql_file = event['args']['postprocess_summary']['sql_file']        
            sql_files_to_run.append({"sql_file":sql_file, "folder": folder, "db_type":db_type})  

    ############################################################ Run the SQL ##########################################################
        # Iterate through the sql commands defined in the logic above
        for sql_file_to_run in sql_files_to_run:
            sql_file = sql_file_to_run['sql_file']
            folder = sql_file_to_run['folder']
            db_type = sql_file_to_run['db_type']
            if 'check_dependencies' in sql_file_to_run: # This allows one to set a specific step to not check db dependences, which we currently want to avoid on Redshift and Hand Preprocessing steps (since tables are truncated prior)
                check_dependencies = sql_file_to_run['check_dependencies']
            
            ### Get the Appropriate SQL File ###
            sql_path = f"{folder}/{sql_file}.sql"
            
            if db_type == "viz" and check_dependencies is True:
                # Checks if all tables references in sql file exist and are updated (if applicable)
                # Raises a custom RequiredTableNotUpdated if not, which will be caught by viz_pipline
                # and invoke a retry
                # TODO: This doesn't work great with the new FIM_Caching templates, so I'm presently skipping it on several of the FIM steps.'
                # I'll try to re-work this if there is time, but we need a way to ignore certain types of this error when appropriate, such as no fim records in HI, which happens often.
                database(db_type=db_type).check_required_tables_updated(sql_path, sql_replace, reference_time, raise_if_false=True)

            run_sql(sql_path, sql_replace, db_type=db_type)
   
    return True

############################################################################################################################################
# Special function to handle admin-only sql tasks - this is used for preparing for and finishing ingest tasks
def run_admin_tasks(event, folder, step, sql_replace, reference_time):
    past_event = True if len(sql_replace) > 1 else False
    target_table = event['args']['db_ingest_group']['target_table']
    index_columns = event['args']['db_ingest_group']['index_columns']
    index_name = event['args']['db_ingest_group']['index_name']
    dependent_on = event['args']['db_ingest_group']['dependent_on']
    target_schema = target_table.split('.')[0]
    target_table_only = target_table.split('.')[-1]
    
    sql_replace.update({"{target_table}": target_table})
    sql_replace.update({"{target_table_only}": target_table_only})
    sql_replace.update({"{target_schema}": target_schema})
    sql_replace.update({"{index_name}": index_name})
    sql_replace.update({"{index_columns}": index_columns})
    
    # This will effectively pause an ingest group / pipeline if a dependent_on key is present - currently used to have MRF NBM run after MRF GFS
    if dependent_on != "":
        database(db_type="viz").check_required_tables_updated(f"SELECT * FROM {dependent_on} LIMIT 1", sql_replace, reference_time, raise_if_false=True)
    
    if step == 'ingest_prep':
        # if target table is not the original table, run the create command to create the table
        if past_event is True:
            original_table = [k for k, v in sql_replace.items() if v == target_table and k != ''][0]
            sql_replace.update({"{original_table}": original_table})
            run_sql('admin/create_table_from_original.sql', sql_replace)
            
        run_sql('admin/ingest_prep.sql', sql_replace)

    if step == 'ingest_finish':
        sql_replace.update({"{files_imported}": 'NULL'}) #TODO Figure out how to get this from the last map of the state machine to here
        sql_replace.update({"{rows_imported}": 'NULL'}) #TODO Figure out how to get this from the last map of the state machine to here
        
        feature_id_column_exists = run_sql('admin/ingest_finish.sql', sql_replace)
        if feature_id_column_exists[0]:
            run_sql('admin/remove_oconus_features.sql', sql_replace)
        
############################################################################################################################################
# This function runs SQL on a database. It also can accept a sql_replace dictionary, where it does a find and replace on the SQL text before execution.
def run_sql(sql_path_or_str, sql_replace=None, db_type="viz"):
    result = None
    if not sql_replace:
        sql_replace = {}
        
    # Determine if arg is file or raw SQL string
    if os.path.exists(sql_path_or_str):
        sql = open(sql_path_or_str, 'r').read()
        print(f" Executing {sql_path_or_str}")
    else:
        sql = sql_path_or_str
        print(f" Executing custom sql")

    # replace portions of SQL with any items in the dictionary (at least has reference_time)
    # sort the replace dictionary to have longer values upfront first
    sql_replace = sorted(sql_replace.items(), key = lambda item : len(item[1]), reverse = True)
    for word, replacement in sql_replace:
        sql = re.sub(re.escape(word), replacement, sql, flags=re.IGNORECASE).replace('utc', 'UTC')

<<<<<<< HEAD
    db = database(db_type=db_type)
    with db.get_db_connection() as connection:
        cur = connection.cursor()
        cur.execute(sql)
        try:
            result = cur.fetchone()
        except:
            pass
        connection.commit()
    connection.close()
    print(f"---> Finished.")
=======
    viz_db = database(db_type="viz")
    connection = viz_db.get_db_connection()
    with connection:
        with connection.cursor() as cur:
            cur.execute(sql)
            try:
                result = cur.fetchone()
            except:
                pass
    connection.close()

    print(f"Finished executing the SQL statement above.")
>>>>>>> cfcd757f
    return result<|MERGE_RESOLUTION|>--- conflicted
+++ resolved
@@ -187,21 +187,8 @@
     for word, replacement in sql_replace:
         sql = re.sub(re.escape(word), replacement, sql, flags=re.IGNORECASE).replace('utc', 'UTC')
 
-<<<<<<< HEAD
     db = database(db_type=db_type)
-    with db.get_db_connection() as connection:
-        cur = connection.cursor()
-        cur.execute(sql)
-        try:
-            result = cur.fetchone()
-        except:
-            pass
-        connection.commit()
-    connection.close()
-    print(f"---> Finished.")
-=======
-    viz_db = database(db_type="viz")
-    connection = viz_db.get_db_connection()
+    connection = db.get_db_connection()
     with connection:
         with connection.cursor() as cur:
             cur.execute(sql)
@@ -210,7 +197,5 @@
             except:
                 pass
     connection.close()
-
-    print(f"Finished executing the SQL statement above.")
->>>>>>> cfcd757f
+    print(f"---> Finished.")
     return result