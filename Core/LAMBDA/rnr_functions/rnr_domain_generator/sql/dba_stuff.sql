-- OPTIMIZE ROUTELINK TABLE (AFTER RAW FILE INGESTED)
alter table rnr.nwm_routelink add order_index serial;
alter table rnr.nwm_routelink add primary key (link);

alter table rnr.nwm_routelink add to_ int;

update rnr.nwm_routelink AS one
set to_ = two.link
from rnr.nwm_routelink AS two
where one.to = two.link;

alter table rnr.nwm_routelink drop column "to";
alter table rnr.nwm_routelink RENAME COLUMN to_ to "to";

alter table rnr.nwm_routelink add constraint fk_self foreign key ("to") references rnr.nwm_routelink;

-- OPTIMIZE LAKEPARM TABLE (AFTER RAW FILE INGESTED)
alter table rnr.nwm_lakeparm add order_index serial;
alter table rnr.nwm_lakeparm add primary key (lake_id);

-- CREATE STAGGERED USGS RATING CURVES TABLE
DROP TABLE IF EXISTS rnr.staggered_curves_usgs;

WITH valid_stations AS (
	SELECT DISTINCT nws_station_id
	FROM external.nws_station
	WHERE LENGTH(TRIM(nws_station_id)) = 5
		AND SUBSTRING(nws_station_id, 4, 1) = SUBSTRING(state, 1, 1)
		AND LOWER(nws_station_id) NOT LIKE '%test%'
	ORDER BY nws_station_id
),

station_gage_crosswalk AS (
	SELECT DISTINCT ON (xwalk.nws_station_id)
		xwalk.nws_station_id,
		xwalk.gage_id
	FROM external.full_crosswalk_view xwalk
	JOIN valid_stations ON valid_stations.nws_station_id = xwalk.nws_station_id
	WHERE xwalk.nws_station_id IS NOT NULL AND xwalk.gage_id IS NOT NULL
	ORDER BY 
		nws_station_id ASC,
		nws_usgs_crosswalk_dataset_id DESC NULLS LAST,
		location_nwm_crosswalk_dataset_id DESC NULLS LAST
),

station_usgs_curves AS (
	SELECT 
		xwalk.nws_station_id,
		curve.stage,
		curve.flow
	FROM station_gage_crosswalk xwalk
	JOIN external.rating rating
		ON rating.location_id = xwalk.gage_id
	JOIN external.rating_curve curve
		ON curve.rating_id = rating.rating_id
),

a AS (
	SELECT *, row_number() over (ORDER BY nws_station_id, stage) as row_num FROM station_usgs_curves
)

SELECT
	a.nws_station_id,
	a.stage,
	b.stage as next_higher_point_stage,
	a.flow,
	b.flow as next_higher_point_flow
INTO rnr.staggered_curves_usgs
FROM a
LEFT JOIN a AS b
	ON b.nws_station_id = a.nws_station_id
	AND b.row_num = a.row_num + 1;

-- CREATE STAGGERED NRLDB RATING CURVES TABLE
DROP TABLE IF EXISTS rnr.staggered_curves_nrldb;

WITH valid_stations AS (
	SELECT nws_station_id
	FROM external.nws_station
	WHERE LENGTH(TRIM(nws_station_id)) = 5
		AND SUBSTRING(nws_station_id, 4, 1) = SUBSTRING(state, 1, 1)
		AND LOWER(nws_station_id) NOT LIKE '%test%'
	ORDER BY nws_station_id
),

a AS (
	SELECT 
		*, 
		row_number() over (ORDER BY location_id, stage) as row_num 
	FROM external.nrldb_rating_curve curve
	JOIN valid_stations ON valid_stations.nws_station_id = curve.location_id
)

SELECT
	a.location_id as nws_station_id,
	a.stage,
	b.stage as next_higher_point_stage,
	a.flow,
	b.flow as next_higher_point_flow
INTO rnr.staggered_curves_nrldb
FROM a
LEFT JOIN a AS b
	ON b.location_id = a.location_id
	AND b.row_num = a.row_num + 1;

-- CREATE VIZ-OFFICIAL CROSSWALK TABLE
SELECT DISTINCT ON (nwm_feature_id, nws_station_id) 
	* 
INTO rnr.nwm_crosswalk
FROM external.full_crosswalk_view xwalk 
ORDER BY 
	nwm_feature_id, 
	nws_station_id,
	nws_usgs_crosswalk_dataset_id DESC NULLS LAST,
	location_nwm_crosswalk_dataset_id DESC NULLS LAST;

-- CREATE FLOW_THRESHOLDS VIEW
<<<<<<< HEAD
=======
-- Officially in Core\EC2\RDSBastion\scripts\utils\setup_foreign_tables.tftpl (for automatic execution on deployment), but duplicated here for reference
>>>>>>> 0cc9b785
DROP VIEW IF EXISTS rnr.flow_thresholds;
CREATE VIEW rnr.flow_thresholds AS

WITH

main AS (
	SELECT 
		station.location_id as nws_station_id,
		COALESCE(native.action_flow, usgs.action_flow_calc, nrldb.action_flow_calc) as action,
			CASE 
				WHEN native.action_flow IS NOT NULL
				THEN 'Native'
				WHEN usgs.action_flow_calc IS NOT NULL
				THEN 'USGS'
				WHEN nrldb.action_flow_calc IS NOT NULL
				THEN 'NRLDB'
			END as action_source,
			COALESCE(native.minor_flow, usgs.minor_flow_calc, nrldb.minor_flow_calc) as minor,
			CASE 
				WHEN native.minor_flow IS NOT NULL
				THEN 'Native'
				WHEN usgs.minor_flow_calc IS NOT NULL
				THEN 'USGS'
				WHEN nrldb.minor_flow_calc IS NOT NULL
				THEN 'NRLDB'
			END as minor_source,
			COALESCE(native.moderate_flow, usgs.moderate_flow_calc, nrldb.moderate_flow_calc) as moderate,
			CASE 
				WHEN native.moderate_flow IS NOT NULL
				THEN 'Native'
				WHEN usgs.moderate_flow_calc IS NOT NULL
				THEN 'USGS'
				WHEN nrldb.moderate_flow_calc IS NOT NULL
				THEN 'NRLDB'
			END as moderate_source,
			COALESCE(native.major_flow, usgs.major_flow_calc, nrldb.major_flow_calc) as major,
			CASE 
				WHEN native.major_flow IS NOT NULL
				THEN 'Native'
				WHEN usgs.major_flow_calc IS NOT NULL
				THEN 'USGS'
				WHEN nrldb.major_flow_calc IS NOT NULL
				THEN 'NRLDB'
			END as major_source,
			COALESCE(native.record_flow, usgs.record_flow_calc, nrldb.record_flow_calc) as record,
			CASE 
				WHEN native.record_flow IS NOT NULL
				THEN 'Native'
				WHEN usgs.record_flow_calc IS NOT NULL
				THEN 'USGS'
				WHEN nrldb.record_flow_calc IS NOT NULL
				THEN 'NRLDB'
			END as record_source
	FROM (SELECT DISTINCT location_id FROM external.threshold) AS station
	LEFT JOIN external.threshold native
		ON native.location_id = station.location_id 
		AND native.rating_source = 'NONE'
	LEFT JOIN external.threshold usgs
		ON usgs.location_id = station.location_id 
		AND usgs.rating_source = 'USGS Rating Depot'
	LEFT JOIN external.threshold nrldb
		ON nrldb.location_id = station.location_id 
		AND nrldb.rating_source = 'NRLDB'
)

SELECT * FROM main
WHERE COALESCE(action, minor, moderate, major, record) IS NOT NULL;

-- CREATE STAGE THRESHOLDS VIEW
<<<<<<< HEAD
=======
-- Officially in Core\EC2\RDSBastion\scripts\utils\setup_foreign_tables.tftpl (for automatic execution on deployment), but duplicated here for reference
>>>>>>> 0cc9b785
DROP VIEW IF EXISTS rnr.stage_thresholds;
CREATE VIEW rnr.stage_thresholds AS

WITH

native_stage_thresholds AS (
	SELECT 
		location_id,
		action_stage,
		minor_stage,
		moderate_stage,
		major_stage,
		record_stage
	FROM external.threshold
	WHERE rating_source = 'NONE'
)

SELECT 
	location_id AS nws_station_id,
	action_stage as action,
	'Native' as action_source,
	minor_stage as minor,
	'Native' as minor_source,
	moderate_stage as moderate,
	'Native' as moderate_source,
	major_stage as major,
	'Native' as major_source,
	record_stage as record,
<<<<<<< HEAD
	'Native' as record_source,
=======
	'Native' as record_source
>>>>>>> 0cc9b785
FROM external.threshold station
WHERE rating_source = 'NONE' 
	AND COALESCE(action_stage, minor_stage, moderate_stage, major_stage, record_stage) IS NOT NULL;<|MERGE_RESOLUTION|>--- conflicted
+++ resolved
@@ -115,10 +115,7 @@
 	location_nwm_crosswalk_dataset_id DESC NULLS LAST;
 
 -- CREATE FLOW_THRESHOLDS VIEW
-<<<<<<< HEAD
-=======
 -- Officially in Core\EC2\RDSBastion\scripts\utils\setup_foreign_tables.tftpl (for automatic execution on deployment), but duplicated here for reference
->>>>>>> 0cc9b785
 DROP VIEW IF EXISTS rnr.flow_thresholds;
 CREATE VIEW rnr.flow_thresholds AS
 
@@ -188,10 +185,7 @@
 WHERE COALESCE(action, minor, moderate, major, record) IS NOT NULL;
 
 -- CREATE STAGE THRESHOLDS VIEW
-<<<<<<< HEAD
-=======
 -- Officially in Core\EC2\RDSBastion\scripts\utils\setup_foreign_tables.tftpl (for automatic execution on deployment), but duplicated here for reference
->>>>>>> 0cc9b785
 DROP VIEW IF EXISTS rnr.stage_thresholds;
 CREATE VIEW rnr.stage_thresholds AS
 
@@ -220,11 +214,7 @@
 	major_stage as major,
 	'Native' as major_source,
 	record_stage as record,
-<<<<<<< HEAD
-	'Native' as record_source,
-=======
 	'Native' as record_source
->>>>>>> 0cc9b785
 FROM external.threshold station
 WHERE rating_source = 'NONE' 
 	AND COALESCE(action_stage, minor_stage, moderate_stage, major_stage, record_stage) IS NOT NULL;