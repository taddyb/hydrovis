import datetime
import boto3
import os
import json
import re
import urllib.parse
import inspect
from botocore.exceptions import ClientError


class RequiredTableNotUpdated(Exception):
    """ This is a custom exception to report back to the AWS Step Function that a required table does not exist or has not yet been updated with the current reference time. """

###################################################################################################################################################
###################################################################################################################################################
class database: #TODO: Should we be creating a connection/engine upon initialization, or within each method like we are now?
    def __init__(self, db_type):
        self.type = db_type.upper()
        self._engine = None
        self._connection = None
    
    @property
    def engine(self):
        if not self._engine:
            self._engine = self.get_db_engine()
        return self._engine

    @property
    def connection(self):
        if not self._connection:
            self._connection = self.get_db_connection()
        return self._connection
    
    ###################################
    def get_db_credentials(self):
        db_host = os.environ[f'{self.type}_DB_HOST']
        db_name = os.environ[f'{self.type}_DB_DATABASE']
        db_user = os.environ[f'{self.type}_DB_USERNAME']
        db_password = os.getenv(f'{self.type}_DB_PASSWORD')
        return db_host, db_name, db_user, db_password

    ###################################
    def get_db_engine(self):
        from sqlalchemy import create_engine
        db_host, db_name, db_user, db_password = self.get_db_credentials()
        db_engine = create_engine(f'postgresql://{db_user}:{db_password}@{db_host}/{db_name}')
        print(f"***> Established db engine to: {db_host} from {inspect.stack()[1].function}()")
        return db_engine

    ###################################
    def get_db_connection(self, asynchronous=False):
        import psycopg2
        db_host, db_name, db_user, db_password = self.get_db_credentials()
        port = 5439 if self.type == "REDSHIFT" else 5432
        connection = psycopg2.connect(f"host={db_host} dbname={db_name} user={db_user} password={db_password} port={port}", async_=asynchronous)
        print(f"***> Established db connection to: {db_host} from {inspect.stack()[1].function}()")
        return connection

    ###################################
    def get_db_values(self, table, columns):
        import pandas as pd
        db_engine = self.engine
        if not type(columns) == list:
            raise Exception("columns argument must be a list of column names")
        columns = ",".join(columns)
        print(f"---> Retrieving values for {columns}")
        df = pd.read_sql(f'SELECT {columns} FROM {table}', db_engine)
        db_engine.dispose()
        return df
    
    ###################################
    def load_df_into_db(self, table_name, df, drop_first=True):
        import pandas as pd
        schema = table_name.split(".")[0]
        table = table_name.split(".")[-1]
        db_engine = self.engine
        if drop_first:
            print(f"---> Dropping {table_name} if it exists")
            db_engine.execute(f'DROP TABLE IF EXISTS {table_name};')  # Drop the stage table if it exists
            print("---> Getting sql to create table")
            create_table_statement = pd.io.sql.get_schema(df, table_name)
            replace_values = {'"geom" TEXT': '"geom" GEOMETRY', "REAL": "DOUBLE PRECISION"}  # Correct data types
            for a, b in replace_values.items():
                create_table_statement = create_table_statement.replace(a, b)
            create_table_statement = create_table_statement.replace(f'"{table_name}"', table_name)
            print(f"---> Creating {table_name}")
            db_engine.execute(create_table_statement)  # Create the new empty stage table
        print(f"---> Adding data to {table_name}")
        df.to_sql(con=db_engine, schema=schema, name=table, index=False, if_exists='append')
        db_engine.dispose()

    ###################################
    def run_sql_file_in_db(self, sql_file):
        sql = open(sql_file, 'r').read()
        with self.connection:
            try:
                with self.connection.cursor() as cur:
                    print(f"---> Running {sql_file}")
                    cur.execute(sql)
            except Exception as e:
                raise e
<<<<<<< HEAD
        db_connection.close()
=======
        self.connection.close()
>>>>>>> cfcd757f
                
    ###################################                
    def run_sql_in_db(self, sql, return_geodataframe=False):
        if sql.endswith(".sql"):
            sql = open(sql, 'r').read()
            
        db_engine = self.engine
        if not return_geodataframe:
            import pandas as pd
            df = pd.read_sql(sql, db_engine)
        else:
            import geopandas as gdp
            df = gdp.GeoDataFrame.from_postgis(sql, db_engine)
        
        db_engine.dispose()
        return df

    ###################################
    def get_est_row_count_in_table(self, table):
        print(f"Getting estimated total rows in {table}.")
        with self.connection:
            try:
                with self.connection.cursor() as cur:
                    sql = f"""
                    SELECT (CASE WHEN c.reltuples < 0 THEN NULL -- never vacuumed
                                WHEN c.relpages = 0 THEN float8 '0' -- empty table
                                ELSE c.reltuples / c.relpages END
                        * (pg_catalog.pg_relation_size(c.oid) / pg_catalog.current_setting('block_size')::int))::bigint
                    FROM   pg_catalog.pg_class c
                    WHERE  c.oid = '{table}'::regclass; -- schema-qualified table here
                    """
                    cur.execute(sql)
                    rows = cur.fetchone()[0]
            except Exception as e:
                raise e
<<<<<<< HEAD
        db_connection.close()
=======
        self.connection.close()

>>>>>>> cfcd757f
        return rows
    
    ###################################
    def move_data_to_another_db(self, dest_db_type, origin_table, dest_table, stage=True, add_oid=True, add_geom_index=True, chunk_size=200000):
        import pandas as pd
        origin_engine = self.engine
        dest_db = self.__class__(dest_db_type)
        dest_engine = dest_db.get_db_engine()
        if stage:
            dest_final_table = dest_table
            dest_final_table_name = dest_final_table.split(".")[1]
            dest_table = f"{dest_table}_stage"
        total_rows = self.get_est_row_count_in_table(origin_table) + 50000 #adding 50000 for buffer since this is estimated
        print(f"---> Reading {origin_table} from the {self.type} db")
        dest_engine.execute(f'DROP TABLE IF EXISTS {dest_table};')  # Drop the destination table if it exists
        
        # Chunk the copy into multiple parts if necessary
        for x in range(0, total_rows, chunk_size):
            print(f"Copying Chunk: LIMIT {chunk_size} OFFSET {x}")
            df = pd.read_sql(f'SELECT * FROM {origin_table} LIMIT {chunk_size} OFFSET {x};', origin_engine)  # Read from the newly created table
            drop_first = True if x == 0 else False
            dest_db.load_df_into_db(dest_table, df, drop_first=drop_first)
        
        if add_oid:
            print(f"---> Adding an OID to the {dest_table}")
            dest_engine.execute(f'ALTER TABLE {dest_table} ADD COLUMN OID SERIAL PRIMARY KEY;')
        if add_geom_index:
            print(f"---> Adding an spatial index to the {dest_table}")
            dest_engine.execute(f'CREATE INDEX ON {dest_table} USING GIST (geom);')  # Add a spatial index
        if stage:
            print(f"---> Renaming {dest_table} to {dest_final_table}")
            dest_engine.execute(f'DROP TABLE IF EXISTS {dest_final_table};')  # Drop the published table if it exists
            dest_engine.execute(f'ALTER TABLE {dest_table} RENAME TO {dest_final_table_name};')  # Rename the staged table
        origin_engine.dispose()
        dest_engine.dispose()
    
    ###################################
    def cache_data(self, table, reference_time, retention_days=30):
        retention_cutoff = reference_time - datetime.timedelta(retention_days)
        ref_prefix = f"ref_{reference_time.strftime('%Y%m%d_%H%M_')}"
        retention_prefix = f"ref_{retention_cutoff.strftime('%Y%m%d_%H%M_')}"
        new_archive_table = f"archive.{ref_prefix}{table}"
        cutoff_archive_table = f"archive.{retention_prefix}{table}"
        db_engine = self.engine
        db_engine.execute(f'DROP TABLE IF EXISTS {new_archive_table};')
        db_engine.execute(f'DROP TABLE IF EXISTS {cutoff_archive_table};')
        db_engine.execute(f'SELECT * INTO {new_archive_table} FROM publish.{table};')
        db_engine.dispose()
        print(f"---> Wrote cache data into {new_archive_table} and dropped corresponding table from {retention_days} days ago, if it existed.")
    
    ###########################################
    def check_required_tables_updated(self, sql_path_or_str, sql_replace={}, reference_time=None, stop_on_first_issue=True, raise_if_false=False):
        """ Determines if tables required by provided SQL path or string are updated as expected

        Args:
            sql_path_or_str (str): Path to SQL file or raw SQL string
            sql_replace (dict): Dictionary containing find/replace values for SQL, if applicable
            reference_time (str): The reference_time that should be compared against for tables that contain a
                reference_time column. If the table does not contain that column, it is
                considered to be up to date
            stop_on_first_issue (bool): If True, the first issue encountered will cause the script to terminate
                either returning false or raising an exception if raise_if_false is also True. If False, every
                error will be explored before returning (only useful if raise_if_false is True since the error
                message will thus contain all relevant failures, rather than just the first.)
            raise_if_false (bool): If True, a custom RequiredTableNotUpdated exception will be raised
                if either a table does not exist, or if the reference_time column
                exists its current value does not match the provided reference_time. The specific
                details of the failure will be included in the exception message, which will only
                be the first failure encountered unless stop_on_first_issue is False.
        
        Raises:
            RequiredTableNotUpdated if raise_if_false is True
        
        Returns:
            Bool. True if no issues encountered, False otherwise.
        """
        issues_encountered = []
        # Determine if arg is file or raw SQL string
        if os.path.exists(sql_path_or_str):
            sql = open(sql_path_or_str, 'r').read()
        else:
            sql = sql_path_or_str
        
        for word, replacement in sql_replace.items():
            sql = re.sub(word, replacement, sql, flags=re.IGNORECASE).replace('utc', 'UTC')
        
        output_tables = set(re.findall('(?<=INTO )\w+\.\w+', sql, flags=re.IGNORECASE)) 
        input_tables = set(re.findall('(?<=FROM |JOIN )\w+\.\w+', sql, flags=re.IGNORECASE))
        check_tables = [t for t in input_tables if t not in output_tables]

        if not check_tables:
            return True
        
        # This next 3 lines were added specifically to abort checking cache.max_flows_ana when creating 
        # cache.max_flows_ana_past_hour since cache.max_flow_ana will always be an hour behind at the 
        # time of creating the past_hour table. Rather than hard-code it exactly, I've left it more generalized 
        # in case other similar cases come up. But this could ideally be removed once We figure out a 
        # new method for storing the past hour of max_flows_ana.
        if any('past' in t for t in output_tables):
            return True

        # Required tables exist and should be checked
        with self.connection as connection:
            cur = connection.cursor()
            for table in check_tables:
                if issues_encountered and stop_on_first_issue:
                    break
                schemaname, tablename = table.lower().split('.')
                sql = f'''
                    SELECT EXISTS (
                        SELECT FROM 
                            information_schema.tables
                        WHERE 
                            table_schema = '{schemaname}' AND 
                            table_name  = '{tablename}'
                    );
                '''
                cur.execute(sql)
                table_exists = cur.fetchone()[0]

                if not table_exists:
                    issues_encountered.append(f'Table {table} does not exist.')
                    continue
                
                # Table exists.

                if not reference_time or any(x in table for x in ['past', 'ahps']):
                    continue
                
                # Reference time provided.
                
                # Check if reference_time column exists and if its entry matches
                sql = f'''
                    SELECT EXISTS (
                        SELECT 1 
                        FROM information_schema.columns 
                        WHERE table_schema='{schemaname}' AND table_name='{tablename}' AND column_name='reference_time'
                    );
                '''
                cur.execute(sql)
                reftime_col_exists = cur.fetchone()[0]
                if not reftime_col_exists:
                    continue
                
                # Column 'reference_time' exists
                
                # Check if it matches
                sql = f"SELECT reference_time FROM {table} LIMIT 1"
                cur.execute(sql)
                reftime_result = cur.fetchone()
                if not reftime_result: # table is empty
                    issues_encountered.append(f'Table {table} is empty.')
                    continue
            
                data_reftime = reftime_result[0].replace(" UTC", "")
                if data_reftime != reference_time: # table reference time matches current reference time
                    issues_encountered.append(f'Table {table} has unexpected reftime. Expected {reference_time} but found {data_reftime}.')
                    continue
        connection.close()
        
        if issues_encountered:
            if raise_if_false:
                raise RequiredTableNotUpdated(' '.join(issues_encountered))
            return False
        return True

###################################################################################################################################################
###################################################################################################################################################
class s3_file:
    def __init__(self, bucket, key):
        self.bucket = bucket
        self.key = key
        self.uri = 's3://' + bucket + '/' + key

    ###################################
    @classmethod
    def from_lambda_event(cls, event):
        print("Parsing lambda event to get S3 key and bucket.")
        if "Records" in event:
            message = json.loads(event["Records"][0]['Sns']['Message'])
            data_bucket = message["Records"][0]['s3']['bucket']['name']
            data_key = urllib.parse.unquote_plus(message["Records"][0]['s3']['object']['key'], encoding='utf-8')
        else:
            data_bucket = event['data_bucket']
            data_key = event['data_key']
        return cls(data_bucket, data_key)

    ###################################
    @classmethod
    def from_eventbridge(cls, event):
        configuration = event['resources'][0].split("/")[-1]
        eventbridge_time = datetime.datetime.strptime(event['time'], '%Y-%m-%dT%H:%M:%SZ')

        coastal = False
        if "coastal" in configuration:
            coastal = True
            
        forcing = False
        if "forcing" in configuration:
            forcing = True

        if "hawaii" in configuration:
            domain = "hawaii"
        elif "puertorico" in configuration:
            domain = "puertorico"
        elif "alaska" in configuration:
            domain = "alaska"
        else:
            domain = "conus"

        if "analysis_assim" in configuration:
            if "14day" in configuration:
                reference_time = eventbridge_time.replace(microsecond=0, second=0, minute=0, hour=0)
            elif coastal and domain in ["conus", "puertorico"]:
                reference_time = eventbridge_time.replace(microsecond=0, second=0, minute=0) - datetime.timedelta(hours=1)
            else:
                reference_time = eventbridge_time.replace(microsecond=0, second=0, minute=0)
        elif "short_range" in configuration:
            if domain in ["hawaii", "puertorico"]:
                reference_time = eventbridge_time.replace(microsecond=0, second=0, minute=0) - datetime.timedelta(hours=3)
            elif domain == "alaska":
                reference_time = eventbridge_time.replace(microsecond=0, second=0, minute=0) - datetime.timedelta(hours=1)
            elif coastal:
                reference_time = eventbridge_time.replace(microsecond=0, second=0, minute=0) - datetime.timedelta(hours=2)
            else:
                reference_time = eventbridge_time.replace(microsecond=0, second=0, minute=0) - datetime.timedelta(hours=1)
        elif "medium_range" in configuration:
            if forcing:
                reference_time = eventbridge_time.replace(microsecond=0, second=0, minute=0) - datetime.timedelta(hours=5)
            elif domain == "alaska":
                reference_time = eventbridge_time.replace(microsecond=0, second=0, minute=0) - datetime.timedelta(hours=6)
            elif coastal:
                reference_time = eventbridge_time.replace(microsecond=0, second=0, minute=0) - datetime.timedelta(hours=13)
            else:
                reference_time = eventbridge_time.replace(microsecond=0, second=0, minute=0) - datetime.timedelta(hours=7)

        bucket = os.environ.get("DATA_BUCKET_UPLOAD") if os.environ.get("DATA_BUCKET_UPLOAD") else "nomads"

        reference_time = reference_time - datetime.timedelta(hours=1)
        
        return configuration, reference_time, bucket

    ###################################
    @classmethod
    def get_most_recent_from_configuration(cls, configuration_name, bucket):
        s3 = boto3.client('s3')
        # Set the S3 prefix based on the confiuration
        def get_s3_prefix(configuration_name, date):
            if configuration_name == 'replace_route':
                prefix = f"replace_route/{date}/wrf_hydro/"
            elif configuration_name == 'ahps':
                prefix = f"max_stage/ahps/{date}/"
            else:
                nwm_dataflow_version = os.environ.get("NWM_DATAFLOW_VERSION") if os.environ.get("NWM_DATAFLOW_VERSION") else "prod"
                if configuration_name == 'medium_range_ensemble':
                    configuration_name == 'medium_range_mem6'
                prefix = f"common/data/model/com/nwm/{nwm_dataflow_version}/nwm.{date}/{configuration_name}/"
                
            return prefix
            
        # Get all S3 files that match the bucket / prefix
        def list_s3_files(bucket, prefix):
            files = []
            paginator = s3.get_paginator('list_objects_v2')
            for result in paginator.paginate(Bucket=bucket, Prefix=prefix):
                for key in result['Contents']:
                    # Skip folders
                    if not key['Key'].endswith('/'):
                        files.append(key['Key'])
            if len(files) == 0:
                raise Exception("No Files Found.")
            return files
        # Start with looking at files today, but try yesterday if that doesn't work (in case this runs close to midnight)
        today = datetime.datetime.today().strftime('%Y%m%d')
        yesterday = (datetime.datetime.today() - datetime.timedelta(1)).strftime('%Y%m%d')
        try:
            files = list_s3_files(bucket, get_s3_prefix(configuration_name, today))
        except Exception as e:
            print(f"Failed to get files for today ({e}). Trying again with yesterday's files")
            files = list_s3_files(bucket, get_s3_prefix(configuration_name, yesterday))
        # It seems this list is always sorted by default, but adding some sorting logic here may be necessary
        file = cls(bucket=bucket, key=files[-1:].pop())
        return file

    ###################################
    def check_existence(self):
        s3_resource = boto3.resource('s3')
        try:
            s3_resource.Object(self.bucket, self.key).load()
            return True
        except ClientError as e:
            if e.response['Error']['Code'] == "404":
                return False
            else:
                raise

###################################################################################################################################################
###################################################################################################################################################
def get_elasticsearch_logger():
    import logging
    logger = logging.getLogger('elasticsearch')
    logger.setLevel(logging.INFO)
    if not logger.handlers:
        # Prevent logging from propagating to the root logger
        logger.propagate = 0
        console = logging.StreamHandler()
        logger.addHandler(console)
        formatter = logging.Formatter('[ELASTICSEARCH %(levelname)s]:  %(asctime)s - %(message)s')
        console.setFormatter(formatter)
    return logger<|MERGE_RESOLUTION|>--- conflicted
+++ resolved
@@ -99,11 +99,7 @@
                     cur.execute(sql)
             except Exception as e:
                 raise e
-<<<<<<< HEAD
-        db_connection.close()
-=======
         self.connection.close()
->>>>>>> cfcd757f
                 
     ###################################                
     def run_sql_in_db(self, sql, return_geodataframe=False):
@@ -139,12 +135,8 @@
                     rows = cur.fetchone()[0]
             except Exception as e:
                 raise e
-<<<<<<< HEAD
-        db_connection.close()
-=======
         self.connection.close()
 
->>>>>>> cfcd757f
         return rows
     
     ###################################
