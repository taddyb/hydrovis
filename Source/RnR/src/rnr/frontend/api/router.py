--- conflicted
+++ resolved
@@ -89,7 +89,6 @@
     return FileResponse(path=zip_file_name, filename=zip_file_name)
 
 @frontend_router.get("/plot/", response_class=HTMLResponse)
-<<<<<<< HEAD
 async def lid_data(request: Request):
     """ A route to display the available LIDs for searching plot data
     
@@ -108,9 +107,6 @@
 
 @frontend_router.get("/plot/{lid}/", response_class=HTMLResponse)
 async def plot_data(request: Request, lid: str, start_date: str = datetime.now().strftime("%Y-%m-%d"), end_date: str = ''):
-=======
-async def plot_data(request: Request, lid: str = '', start_date: str = datetime.now().strftime("%Y-%m-%d"), end_date: str = ''):
->>>>>>> e12f77e8
     """ A route to display/search the plot data
 
     Parameters
@@ -131,22 +127,15 @@
     """
     context = await DataSearchService.search_plot_data(request, lid, start_date, end_date)
 
-<<<<<<< HEAD
     if 'errors' in context and 'lid' in context['errors']:
         return RedirectResponse(url="../")
-
-=======
->>>>>>> e12f77e8
+    
     return templates.TemplateResponse(
         request=request, name="plot_data.html", context=context
     )
 
 
-<<<<<<< HEAD
 @frontend_router.get("/plot/{lid}/download/", response_class=FileResponse)
-=======
-@frontend_router.get("/plot/download/", response_class=FileResponse)
->>>>>>> e12f77e8
 async def get_plot_data_download(request: Request, lid: str = '', start_date: str = datetime.now().strftime("%Y-%m-%d"), end_date: str = ''):
     """ A route to download a plot data result set as a zip file
 
